--- conflicted
+++ resolved
@@ -45,11 +45,7 @@
     "minimum-stability": "dev",
     "extra": {
         "branch-alias": {
-<<<<<<< HEAD
             "dev-master": "3.0-dev"
-=======
-            "dev-master": "2.8-dev"
->>>>>>> 08ec55a0
         }
     }
 }