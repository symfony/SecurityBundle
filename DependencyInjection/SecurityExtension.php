<?php

/*
 * This file is part of the Symfony package.
 *
 * (c) Fabien Potencier <fabien@symfony.com>
 *
 * For the full copyright and license information, please view the LICENSE
 * file that was distributed with this source code.
 */

namespace Symfony\Bundle\SecurityBundle\DependencyInjection;

use Symfony\Bundle\SecurityBundle\DependencyInjection\Security\Factory\SecurityFactoryInterface;
use Symfony\Bundle\SecurityBundle\DependencyInjection\Security\UserProvider\UserProviderFactoryInterface;
use Symfony\Bundle\SecurityBundle\SecurityUserValueResolver;
use Symfony\Component\Config\Definition\Exception\InvalidConfigurationException;
use Symfony\Component\Console\Application;
use Symfony\Component\DependencyInjection\Alias;
use Symfony\Component\DependencyInjection\Argument\IteratorArgument;
use Symfony\Component\DependencyInjection\ChildDefinition;
use Symfony\Component\DependencyInjection\Compiler\ServiceLocatorTagPass;
use Symfony\Component\HttpKernel\DependencyInjection\Extension;
use Symfony\Component\DependencyInjection\Loader\XmlFileLoader;
use Symfony\Component\DependencyInjection\ContainerBuilder;
use Symfony\Component\DependencyInjection\Parameter;
use Symfony\Component\DependencyInjection\Reference;
use Symfony\Component\Config\FileLocator;
use Symfony\Component\Security\Core\Authorization\Voter\VoterInterface;
use Symfony\Component\Security\Core\Encoder\Argon2iPasswordEncoder;
use Symfony\Component\Security\Core\User\UserProviderInterface;
use Symfony\Component\Security\Http\Controller\UserValueResolver;

/**
 * SecurityExtension.
 *
 * @author Fabien Potencier <fabien@symfony.com>
 * @author Johannes M. Schmitt <schmittjoh@gmail.com>
 */
class SecurityExtension extends Extension
{
    private $requestMatchers = array();
    private $expressions = array();
    private $contextListeners = array();
    private $listenerPositions = array('pre_auth', 'form', 'http', 'remember_me');
    private $factories = array();
    private $userProviderFactories = array();
<<<<<<< HEAD
=======
    private $expressionLanguage;
    private $statelessFirewallKeys = array();
>>>>>>> f2ce4ed0

    public function __construct()
    {
        foreach ($this->listenerPositions as $position) {
            $this->factories[$position] = array();
        }
    }

    public function load(array $configs, ContainerBuilder $container)
    {
        if (!array_filter($configs)) {
            return;
        }

        $mainConfig = $this->getConfiguration($configs, $container);

        $config = $this->processConfiguration($mainConfig, $configs);

        // load services
        $loader = new XmlFileLoader($container, new FileLocator(__DIR__.'/../Resources/config'));
        $loader->load('security.xml');
        $loader->load('security_listeners.xml');
        $loader->load('security_rememberme.xml');
        $loader->load('templating_php.xml');
        $loader->load('templating_twig.xml');
        $loader->load('collectors.xml');
        $loader->load('guard.xml');

        if ($container->hasParameter('kernel.debug') && $container->getParameter('kernel.debug')) {
            $loader->load('security_debug.xml');
        }

        if (!class_exists('Symfony\Component\ExpressionLanguage\ExpressionLanguage')) {
            $container->removeDefinition('security.expression_language');
            $container->removeDefinition('security.access.expression_voter');
        }

        // set some global scalars
        $container->setParameter('security.access.denied_url', $config['access_denied_url']);
        $container->setParameter('security.authentication.manager.erase_credentials', $config['erase_credentials']);
        $container->setParameter('security.authentication.session_strategy.strategy', $config['session_fixation_strategy']);

        if (isset($config['access_decision_manager']['service'])) {
            $container->setAlias('security.access.decision_manager', $config['access_decision_manager']['service'])->setPrivate(true);
        } else {
            $container
                ->getDefinition('security.access.decision_manager')
                ->addArgument($config['access_decision_manager']['strategy'])
                ->addArgument($config['access_decision_manager']['allow_if_all_abstain'])
                ->addArgument($config['access_decision_manager']['allow_if_equal_granted_denied']);
        }

        $container->setParameter('security.access.always_authenticate_before_granting', $config['always_authenticate_before_granting']);
        $container->setParameter('security.authentication.hide_user_not_found', $config['hide_user_not_found']);

        $this->createFirewalls($config, $container);
        $this->createAuthorization($config, $container);
        $this->createRoleHierarchy($config, $container);

        $container->getDefinition('security.authentication.guard_handler')
            ->replaceArgument(2, $this->statelessFirewallKeys);

        if ($config['encoders']) {
            $this->createEncoders($config['encoders'], $container);
        }

        if (class_exists(Application::class)) {
            $loader->load('console.xml');
            $container->getDefinition('security.command.user_password_encoder')->replaceArgument(1, array_keys($config['encoders']));
        }

        if (!class_exists(UserValueResolver::class)) {
            $container->getDefinition('security.user_value_resolver')->setClass(SecurityUserValueResolver::class);
        }

        $container->registerForAutoconfiguration(VoterInterface::class)
            ->addTag('security.voter');
    }

    private function createRoleHierarchy(array $config, ContainerBuilder $container)
    {
        if (!isset($config['role_hierarchy']) || 0 === count($config['role_hierarchy'])) {
            $container->removeDefinition('security.access.role_hierarchy_voter');

            return;
        }

        $container->setParameter('security.role_hierarchy.roles', $config['role_hierarchy']);
        $container->removeDefinition('security.access.simple_role_voter');
    }

    private function createAuthorization($config, ContainerBuilder $container)
    {
        foreach ($config['access_control'] as $access) {
            $matcher = $this->createRequestMatcher(
                $container,
                $access['path'],
                $access['host'],
                $access['methods'],
                $access['ips']
            );

            $attributes = $access['roles'];
            if ($access['allow_if']) {
                $attributes[] = $this->createExpression($container, $access['allow_if']);
            }

            $container->getDefinition('security.access_map')
                      ->addMethodCall('add', array($matcher, $attributes, $access['requires_channel']));
        }

        // allow cache warm-up for expressions
        if (count($this->expressions)) {
            $container->getDefinition('security.cache_warmer.expression')
                ->replaceArgument(0, new IteratorArgument(array_values($this->expressions)));
        } else {
            $container->removeDefinition('security.cache_warmer.expression');
        }
    }

    private function createFirewalls($config, ContainerBuilder $container)
    {
        if (!isset($config['firewalls'])) {
            return;
        }

        $firewalls = $config['firewalls'];
        $providerIds = $this->createUserProviders($config, $container);

        // make the ContextListener aware of the configured user providers
        $contextListenerDefinition = $container->getDefinition('security.context_listener');
        $arguments = $contextListenerDefinition->getArguments();
        $userProviders = array();
        foreach ($providerIds as $userProviderId) {
            $userProviders[] = new Reference($userProviderId);
        }
        $arguments[1] = new IteratorArgument($userProviders);
        $contextListenerDefinition->setArguments($arguments);

        if (1 === \count($providerIds)) {
            $container->setAlias(UserProviderInterface::class, current($providerIds));
        }

        $customUserChecker = false;

        // load firewall map
        $mapDef = $container->getDefinition('security.firewall.map');
        $map = $authenticationProviders = $contextRefs = array();
        foreach ($firewalls as $name => $firewall) {
            if (isset($firewall['user_checker']) && 'security.user_checker' !== $firewall['user_checker']) {
                $customUserChecker = true;
            }

            $configId = 'security.firewall.map.config.'.$name;

            list($matcher, $listeners, $exceptionListener, $logoutListener) = $this->createFirewall($container, $name, $firewall, $authenticationProviders, $providerIds, $configId);

            $contextId = 'security.firewall.map.context.'.$name;
            $context = $container->setDefinition($contextId, new ChildDefinition('security.firewall.context'));
            $context
                ->replaceArgument(0, new IteratorArgument($listeners))
                ->replaceArgument(1, $exceptionListener)
                ->replaceArgument(2, $logoutListener)
                ->replaceArgument(3, new Reference($configId))
            ;

            $contextRefs[$contextId] = new Reference($contextId);
            $map[$contextId] = $matcher;
        }
        $mapDef->replaceArgument(0, ServiceLocatorTagPass::register($container, $contextRefs));
        $mapDef->replaceArgument(1, new IteratorArgument($map));

        // add authentication providers to authentication manager
        $authenticationProviders = array_map(function ($id) {
            return new Reference($id);
        }, array_values(array_unique($authenticationProviders)));
        $container
            ->getDefinition('security.authentication.manager')
            ->replaceArgument(0, new IteratorArgument($authenticationProviders))
        ;

        // register an autowire alias for the UserCheckerInterface if no custom user checker service is configured
        if (!$customUserChecker) {
            $container->setAlias('Symfony\Component\Security\Core\User\UserCheckerInterface', new Alias('security.user_checker', false));
        }
    }

    private function createFirewall(ContainerBuilder $container, $id, $firewall, &$authenticationProviders, $providerIds, $configId)
    {
        $config = $container->setDefinition($configId, new ChildDefinition('security.firewall.config'));
        $config->replaceArgument(0, $id);
        $config->replaceArgument(1, $firewall['user_checker']);

        // Matcher
        $matcher = null;
        if (isset($firewall['request_matcher'])) {
            $matcher = new Reference($firewall['request_matcher']);
        } elseif (isset($firewall['pattern']) || isset($firewall['host'])) {
            $pattern = isset($firewall['pattern']) ? $firewall['pattern'] : null;
            $host = isset($firewall['host']) ? $firewall['host'] : null;
            $methods = isset($firewall['methods']) ? $firewall['methods'] : array();
            $matcher = $this->createRequestMatcher($container, $pattern, $host, $methods);
        }

        $config->replaceArgument(2, $matcher ? (string) $matcher : null);
        $config->replaceArgument(3, $firewall['security']);

        // Security disabled?
        if (false === $firewall['security']) {
            return array($matcher, array(), null, null);
        }

        $config->replaceArgument(4, $firewall['stateless']);

        // Provider id (must be configured explicitly per firewall/authenticator if more than one provider is set)
        $defaultProvider = null;
        if (isset($firewall['provider'])) {
            if (!isset($providerIds[$normalizedName = str_replace('-', '_', $firewall['provider'])])) {
                throw new InvalidConfigurationException(sprintf('Invalid firewall "%s": user provider "%s" not found.', $id, $firewall['provider']));
            }
            $defaultProvider = $providerIds[$normalizedName];
        } elseif (1 === count($providerIds)) {
            $defaultProvider = reset($providerIds);
        }

        $config->replaceArgument(5, $defaultProvider);

        // Register listeners
        $listeners = array();
        $listenerKeys = array();

        // Channel listener
        $listeners[] = new Reference('security.channel_listener');

        $contextKey = null;
        // Context serializer listener
        if (false === $firewall['stateless']) {
            $contextKey = $id;
            if (isset($firewall['context'])) {
                $contextKey = $firewall['context'];
            }

            $listeners[] = new Reference($this->createContextListener($container, $contextKey));
            $sessionStrategyId = 'security.authentication.session_strategy';
        } else {
            $this->statelessFirewallKeys[] = $id;
            $sessionStrategyId = 'security.authentication.session_strategy_noop';
        }
        $container->setAlias(new Alias('security.authentication.session_strategy.'.$id, false), $sessionStrategyId);

        $config->replaceArgument(6, $contextKey);

        // Logout listener
        $logoutListenerId = null;
        if (isset($firewall['logout'])) {
            $logoutListenerId = 'security.logout_listener.'.$id;
            $logoutListener = $container->setDefinition($logoutListenerId, new ChildDefinition('security.logout_listener'));
            $logoutListener->replaceArgument(3, array(
                'csrf_parameter' => $firewall['logout']['csrf_parameter'],
                'csrf_token_id' => $firewall['logout']['csrf_token_id'],
                'logout_path' => $firewall['logout']['path'],
            ));

            // add logout success handler
            if (isset($firewall['logout']['success_handler'])) {
                $logoutSuccessHandlerId = $firewall['logout']['success_handler'];
            } else {
                $logoutSuccessHandlerId = 'security.logout.success_handler.'.$id;
                $logoutSuccessHandler = $container->setDefinition($logoutSuccessHandlerId, new ChildDefinition('security.logout.success_handler'));
                $logoutSuccessHandler->replaceArgument(1, $firewall['logout']['target']);
            }
            $logoutListener->replaceArgument(2, new Reference($logoutSuccessHandlerId));

            // add CSRF provider
            if (isset($firewall['logout']['csrf_token_generator'])) {
                $logoutListener->addArgument(new Reference($firewall['logout']['csrf_token_generator']));
            }

            // add session logout handler
            if (true === $firewall['logout']['invalidate_session'] && false === $firewall['stateless']) {
                $logoutListener->addMethodCall('addHandler', array(new Reference('security.logout.handler.session')));
            }

            // add cookie logout handler
            if (count($firewall['logout']['delete_cookies']) > 0) {
                $cookieHandlerId = 'security.logout.handler.cookie_clearing.'.$id;
                $cookieHandler = $container->setDefinition($cookieHandlerId, new ChildDefinition('security.logout.handler.cookie_clearing'));
                $cookieHandler->addArgument($firewall['logout']['delete_cookies']);

                $logoutListener->addMethodCall('addHandler', array(new Reference($cookieHandlerId)));
            }

            // add custom handlers
            foreach ($firewall['logout']['handlers'] as $handlerId) {
                $logoutListener->addMethodCall('addHandler', array(new Reference($handlerId)));
            }

            // register with LogoutUrlGenerator
            $container
                ->getDefinition('security.logout_url_generator')
                ->addMethodCall('registerListener', array(
                    $id,
                    $firewall['logout']['path'],
                    $firewall['logout']['csrf_token_id'],
                    $firewall['logout']['csrf_parameter'],
                    isset($firewall['logout']['csrf_token_generator']) ? new Reference($firewall['logout']['csrf_token_generator']) : null,
                    false === $firewall['stateless'] && isset($firewall['context']) ? $firewall['context'] : null,
                ))
            ;
        }

        // Determine default entry point
        $configuredEntryPoint = isset($firewall['entry_point']) ? $firewall['entry_point'] : null;

        // Authentication listeners
        list($authListeners, $defaultEntryPoint) = $this->createAuthenticationListeners($container, $id, $firewall, $authenticationProviders, $defaultProvider, $providerIds, $configuredEntryPoint);

        $config->replaceArgument(7, $configuredEntryPoint ?: $defaultEntryPoint);

        $listeners = array_merge($listeners, $authListeners);

        // Switch user listener
        if (isset($firewall['switch_user'])) {
            $listenerKeys[] = 'switch_user';
            $listeners[] = new Reference($this->createSwitchUserListener($container, $id, $firewall['switch_user'], $defaultProvider, $firewall['stateless'], $providerIds));
        }

        // Access listener
        $listeners[] = new Reference('security.access_listener');

        // Exception listener
        $exceptionListener = new Reference($this->createExceptionListener($container, $firewall, $id, $configuredEntryPoint ?: $defaultEntryPoint, $firewall['stateless']));

        $config->replaceArgument(8, isset($firewall['access_denied_handler']) ? $firewall['access_denied_handler'] : null);
        $config->replaceArgument(9, isset($firewall['access_denied_url']) ? $firewall['access_denied_url'] : null);

        $container->setAlias('security.user_checker.'.$id, new Alias($firewall['user_checker'], false));

        foreach ($this->factories as $position) {
            foreach ($position as $factory) {
                $key = str_replace('-', '_', $factory->getKey());
                if (array_key_exists($key, $firewall)) {
                    $listenerKeys[] = $key;
                }
            }
        }

        if (isset($firewall['anonymous'])) {
            $listenerKeys[] = 'anonymous';
        }

        $config->replaceArgument(10, $listenerKeys);
        $config->replaceArgument(11, isset($firewall['switch_user']) ? $firewall['switch_user'] : null);

        return array($matcher, $listeners, $exceptionListener, null !== $logoutListenerId ? new Reference($logoutListenerId) : null);
    }

    private function createContextListener($container, $contextKey)
    {
        if (isset($this->contextListeners[$contextKey])) {
            return $this->contextListeners[$contextKey];
        }

        $listenerId = 'security.context_listener.'.count($this->contextListeners);
        $listener = $container->setDefinition($listenerId, new ChildDefinition('security.context_listener'));
        $listener->replaceArgument(2, $contextKey);

        return $this->contextListeners[$contextKey] = $listenerId;
    }

    private function createAuthenticationListeners($container, $id, $firewall, &$authenticationProviders, $defaultProvider = null, array $providerIds, $defaultEntryPoint)
    {
        $listeners = array();
        $hasListeners = false;

        foreach ($this->listenerPositions as $position) {
            foreach ($this->factories[$position] as $factory) {
                $key = str_replace('-', '_', $factory->getKey());

                if (isset($firewall[$key])) {
                    if (isset($firewall[$key]['provider'])) {
                        if (!isset($providerIds[$normalizedName = str_replace('-', '_', $firewall[$key]['provider'])])) {
                            throw new InvalidConfigurationException(sprintf('Invalid firewall "%s": user provider "%s" not found.', $id, $firewall[$key]['provider']));
                        }
                        $userProvider = $providerIds[$normalizedName];
                    } elseif ('remember_me' === $key) {
                        // RememberMeFactory will use the firewall secret when created
                        $userProvider = null;
                    } elseif ($defaultProvider) {
                        $userProvider = $defaultProvider;
                    } elseif (empty($providerIds)) {
                        $userProvider = sprintf('security.user.provider.missing.%s', $key);
                        $container->setDefinition($userProvider, (new ChildDefinition('security.user.provider.missing'))->replaceArgument(0, $id));
                    } else {
                        throw new InvalidConfigurationException(sprintf('Not configuring explicitly the provider for the "%s" listener on "%s" firewall is ambiguous as there is more than one registered provider.', $key, $id));
                    }

                    list($provider, $listenerId, $defaultEntryPoint) = $factory->create($container, $id, $firewall[$key], $userProvider, $defaultEntryPoint);

                    $listeners[] = new Reference($listenerId);
                    $authenticationProviders[] = $provider;
                    $hasListeners = true;
                }
            }
        }

        // Anonymous
        if (isset($firewall['anonymous'])) {
            if (null === $firewall['anonymous']['secret']) {
                $firewall['anonymous']['secret'] = new Parameter('container.build_hash');
            }

            $listenerId = 'security.authentication.listener.anonymous.'.$id;
            $container
                ->setDefinition($listenerId, new ChildDefinition('security.authentication.listener.anonymous'))
                ->replaceArgument(1, $firewall['anonymous']['secret'])
            ;

            $listeners[] = new Reference($listenerId);

            $providerId = 'security.authentication.provider.anonymous.'.$id;
            $container
                ->setDefinition($providerId, new ChildDefinition('security.authentication.provider.anonymous'))
                ->replaceArgument(0, $firewall['anonymous']['secret'])
            ;

            $authenticationProviders[] = $providerId;
            $hasListeners = true;
        }

        if (false === $hasListeners) {
            throw new InvalidConfigurationException(sprintf('No authentication listener registered for firewall "%s".', $id));
        }

        return array($listeners, $defaultEntryPoint);
    }

    private function createEncoders($encoders, ContainerBuilder $container)
    {
        $encoderMap = array();
        foreach ($encoders as $class => $encoder) {
            $encoderMap[$class] = $this->createEncoder($encoder, $container);
        }

        $container
            ->getDefinition('security.encoder_factory.generic')
            ->setArguments(array($encoderMap))
        ;
    }

    private function createEncoder($config, ContainerBuilder $container)
    {
        // a custom encoder service
        if (isset($config['id'])) {
            return new Reference($config['id']);
        }

        // plaintext encoder
        if ('plaintext' === $config['algorithm']) {
            $arguments = array($config['ignore_case']);

            return array(
                'class' => 'Symfony\Component\Security\Core\Encoder\PlaintextPasswordEncoder',
                'arguments' => $arguments,
            );
        }

        // pbkdf2 encoder
        if ('pbkdf2' === $config['algorithm']) {
            return array(
                'class' => 'Symfony\Component\Security\Core\Encoder\Pbkdf2PasswordEncoder',
                'arguments' => array(
                    $config['hash_algorithm'],
                    $config['encode_as_base64'],
                    $config['iterations'],
                    $config['key_length'],
                ),
            );
        }

        // bcrypt encoder
        if ('bcrypt' === $config['algorithm']) {
            return array(
                'class' => 'Symfony\Component\Security\Core\Encoder\BCryptPasswordEncoder',
                'arguments' => array($config['cost']),
            );
        }

        // Argon2i encoder
        if ('argon2i' === $config['algorithm']) {
            if (!Argon2iPasswordEncoder::isSupported()) {
                throw new InvalidConfigurationException('Argon2i algorithm is not supported. Please install the libsodium extension or upgrade to PHP 7.2+.');
            }

            return array(
                'class' => 'Symfony\Component\Security\Core\Encoder\Argon2iPasswordEncoder',
                'arguments' => array(
                    $config['memory_cost'],
                    $config['time_cost'],
                    $config['threads'],
                ),
            );
        }

        // run-time configured encoder
        return $config;
    }

    // Parses user providers and returns an array of their ids
    private function createUserProviders($config, ContainerBuilder $container)
    {
        $providerIds = array();
        foreach ($config['providers'] as $name => $provider) {
            $id = $this->createUserDaoProvider($name, $provider, $container);
            $providerIds[str_replace('-', '_', $name)] = $id;
        }

        return $providerIds;
    }

    // Parses a <provider> tag and returns the id for the related user provider service
    private function createUserDaoProvider($name, $provider, ContainerBuilder $container)
    {
        $name = $this->getUserProviderId($name);

        // Doctrine Entity and In-memory DAO provider are managed by factories
        foreach ($this->userProviderFactories as $factory) {
            $key = str_replace('-', '_', $factory->getKey());

            if (!empty($provider[$key])) {
                $factory->create($container, $name, $provider[$key]);

                return $name;
            }
        }

        // Existing DAO service provider
        if (isset($provider['id'])) {
            $container->setAlias($name, new Alias($provider['id'], false));

            return $provider['id'];
        }

        // Chain provider
        if (isset($provider['chain'])) {
            $providers = array();
            foreach ($provider['chain']['providers'] as $providerName) {
                $providers[] = new Reference($this->getUserProviderId($providerName));
            }

            $container
                ->setDefinition($name, new ChildDefinition('security.user.provider.chain'))
                ->addArgument(new IteratorArgument($providers));

            return $name;
        }

        throw new InvalidConfigurationException(sprintf('Unable to create definition for "%s" user provider', $name));
    }

    private function getUserProviderId($name)
    {
        return 'security.user.provider.concrete.'.strtolower($name);
    }

    private function createExceptionListener($container, $config, $id, $defaultEntryPoint, $stateless)
    {
        $exceptionListenerId = 'security.exception_listener.'.$id;
        $listener = $container->setDefinition($exceptionListenerId, new ChildDefinition('security.exception_listener'));
        $listener->replaceArgument(3, $id);
        $listener->replaceArgument(4, null === $defaultEntryPoint ? null : new Reference($defaultEntryPoint));
        $listener->replaceArgument(8, $stateless);

        // access denied handler setup
        if (isset($config['access_denied_handler'])) {
            $listener->replaceArgument(6, new Reference($config['access_denied_handler']));
        } elseif (isset($config['access_denied_url'])) {
            $listener->replaceArgument(5, $config['access_denied_url']);
        }

        return $exceptionListenerId;
    }

    private function createSwitchUserListener($container, $id, $config, $defaultProvider, $stateless, $providerIds)
    {
        $userProvider = isset($config['provider']) ? $this->getUserProviderId($config['provider']) : $defaultProvider;

        if (!$userProvider) {
            throw new InvalidConfigurationException(sprintf('Not configuring explicitly the provider for the "switch_user" listener on "%s" firewall is ambiguous as there is more than one registered provider.', $id));
        }

        $switchUserListenerId = 'security.authentication.switchuser_listener.'.$id;
        $listener = $container->setDefinition($switchUserListenerId, new ChildDefinition('security.authentication.switchuser_listener'));
        $listener->replaceArgument(1, new Reference($userProvider));
        $listener->replaceArgument(2, new Reference('security.user_checker.'.$id));
        $listener->replaceArgument(3, $id);
        $listener->replaceArgument(6, $config['parameter']);
        $listener->replaceArgument(7, $config['role']);
        $listener->replaceArgument(9, $stateless ?: $config['stateless']);

        return $switchUserListenerId;
    }

    private function createExpression($container, $expression)
    {
        if (isset($this->expressions[$id = '.security.expression.'.ContainerBuilder::hash($expression)])) {
            return $this->expressions[$id];
        }

        if (!class_exists('Symfony\Component\ExpressionLanguage\ExpressionLanguage')) {
            throw new \RuntimeException('Unable to use expressions as the Symfony ExpressionLanguage component is not installed.');
        }

        $container
            ->register($id, 'Symfony\Component\ExpressionLanguage\Expression')
            ->setPublic(false)
            ->addArgument($expression)
        ;

        return $this->expressions[$id] = new Reference($id);
    }

    private function createRequestMatcher($container, $path = null, $host = null, $methods = array(), $ip = null, array $attributes = array())
    {
        if ($methods) {
            $methods = array_map('strtoupper', (array) $methods);
        }

        $id = '.security.request_matcher.'.ContainerBuilder::hash(array($path, $host, $methods, $ip, $attributes));

        if (isset($this->requestMatchers[$id])) {
            return $this->requestMatchers[$id];
        }

        // only add arguments that are necessary
        $arguments = array($path, $host, $methods, $ip, $attributes);
        while (count($arguments) > 0 && !end($arguments)) {
            array_pop($arguments);
        }

        $container
            ->register($id, 'Symfony\Component\HttpFoundation\RequestMatcher')
            ->setPublic(false)
            ->setArguments($arguments)
        ;

        return $this->requestMatchers[$id] = new Reference($id);
    }

    public function addSecurityListenerFactory(SecurityFactoryInterface $factory)
    {
        $this->factories[$factory->getPosition()][] = $factory;
    }

    public function addUserProviderFactory(UserProviderFactoryInterface $factory)
    {
        $this->userProviderFactories[] = $factory;
    }

    /**
     * Returns the base path for the XSD files.
     *
     * @return string The XSD base path
     */
    public function getXsdValidationBasePath()
    {
        return __DIR__.'/../Resources/config/schema';
    }

    public function getNamespace()
    {
        return 'http://symfony.com/schema/dic/security';
    }

    public function getConfiguration(array $config, ContainerBuilder $container)
    {
        // first assemble the factories
        return new MainConfiguration($this->factories, $this->userProviderFactories);
    }
}<|MERGE_RESOLUTION|>--- conflicted
+++ resolved
@@ -45,11 +45,7 @@
     private $listenerPositions = array('pre_auth', 'form', 'http', 'remember_me');
     private $factories = array();
     private $userProviderFactories = array();
-<<<<<<< HEAD
-=======
-    private $expressionLanguage;
     private $statelessFirewallKeys = array();
->>>>>>> f2ce4ed0
 
     public function __construct()
     {
