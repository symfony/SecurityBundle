<?php

/*
 * This file is part of the Symfony package.
 *
 * (c) Fabien Potencier <fabien@symfony.com>
 *
 * For the full copyright and license information, please view the LICENSE
 * file that was distributed with this source code.
 */

namespace Symfony\Bundle\SecurityBundle\DependencyInjection;

use Symfony\Bundle\SecurityBundle\DependencyInjection\Security\Factory\AuthenticatorFactoryInterface;
use Symfony\Bundle\SecurityBundle\DependencyInjection\Security\Factory\EntryPointFactoryInterface;
use Symfony\Bundle\SecurityBundle\DependencyInjection\Security\Factory\RememberMeFactory;
use Symfony\Bundle\SecurityBundle\DependencyInjection\Security\Factory\SecurityFactoryInterface;
use Symfony\Bundle\SecurityBundle\DependencyInjection\Security\UserProvider\UserProviderFactoryInterface;
use Symfony\Bundle\SecurityBundle\Security\LegacyLogoutHandlerListener;
use Symfony\Bundle\SecurityBundle\SecurityUserValueResolver;
use Symfony\Component\Config\Definition\Exception\InvalidConfigurationException;
use Symfony\Component\Config\FileLocator;
use Symfony\Component\Console\Application;
use Symfony\Component\DependencyInjection\Alias;
use Symfony\Component\DependencyInjection\Argument\IteratorArgument;
use Symfony\Component\DependencyInjection\Argument\ServiceClosureArgument;
use Symfony\Component\DependencyInjection\ChildDefinition;
use Symfony\Component\DependencyInjection\Compiler\ServiceLocatorTagPass;
use Symfony\Component\DependencyInjection\ContainerBuilder;
use Symfony\Component\DependencyInjection\Definition;
use Symfony\Component\DependencyInjection\Extension\PrependExtensionInterface;
use Symfony\Component\DependencyInjection\Loader\XmlFileLoader;
use Symfony\Component\DependencyInjection\Reference;
use Symfony\Component\EventDispatcher\EventDispatcher;
use Symfony\Component\HttpKernel\DependencyInjection\Extension;
use Symfony\Component\Ldap\Entry;
use Symfony\Component\Security\Core\Authorization\Voter\VoterInterface;
use Symfony\Component\Security\Core\Encoder\NativePasswordEncoder;
use Symfony\Component\Security\Core\Encoder\SodiumPasswordEncoder;
use Symfony\Component\Security\Core\User\ChainUserProvider;
use Symfony\Component\Security\Core\User\UserProviderInterface;
use Symfony\Component\Security\Http\Controller\UserValueResolver;
use Symfony\Component\Security\Http\EntryPoint\AuthenticationEntryPointInterface;
use Twig\Extension\AbstractExtension;

/**
 * SecurityExtension.
 *
 * @author Fabien Potencier <fabien@symfony.com>
 * @author Johannes M. Schmitt <schmittjoh@gmail.com>
 */
class SecurityExtension extends Extension implements PrependExtensionInterface
{
    private $requestMatchers = [];
    private $expressions = [];
    private $contextListeners = [];
    private $listenerPositions = ['pre_auth', 'form', 'http', 'remember_me', 'anonymous'];
    private $factories = [];
    private $userProviderFactories = [];
    private $statelessFirewallKeys = [];

    private $authenticatorManagerEnabled = false;

    public function __construct()
    {
        foreach ($this->listenerPositions as $position) {
            $this->factories[$position] = [];
        }
    }

    public function prepend(ContainerBuilder $container)
    {
        $rememberMeSecureDefault = false;
        $rememberMeSameSiteDefault = null;

        if (!isset($container->getExtensions()['framework'])) {
            return;
        }
        foreach ($container->getExtensionConfig('framework') as $config) {
            if (isset($config['session']) && \is_array($config['session'])) {
                $rememberMeSecureDefault = $config['session']['cookie_secure'] ?? $rememberMeSecureDefault;
                $rememberMeSameSiteDefault = \array_key_exists('cookie_samesite', $config['session']) ? $config['session']['cookie_samesite'] : $rememberMeSameSiteDefault;
            }
        }
        foreach ($this->listenerPositions as $position) {
            foreach ($this->factories[$position] as $factory) {
                if ($factory instanceof RememberMeFactory) {
                    \Closure::bind(function () use ($rememberMeSecureDefault, $rememberMeSameSiteDefault) {
                        $this->options['secure'] = $rememberMeSecureDefault;
                        $this->options['samesite'] = $rememberMeSameSiteDefault;
                    }, $factory, $factory)();
                }
            }
        }
    }

    public function load(array $configs, ContainerBuilder $container)
    {
        if (!array_filter($configs)) {
            return;
        }

        $mainConfig = $this->getConfiguration($configs, $container);

        $config = $this->processConfiguration($mainConfig, $configs);

        // load services
        $loader = new XmlFileLoader($container, new FileLocator(__DIR__.'/../Resources/config'));
        $loader->load('security.xml');
        $loader->load('security_listeners.xml');
        $loader->load('security_rememberme.xml');

        if ($this->authenticatorManagerEnabled = $config['enable_authenticator_manager']) {
            if ($config['always_authenticate_before_granting']) {
                throw new InvalidConfigurationException('The security option "always_authenticate_before_granting" cannot be used when "enable_authenticator_manager" is set to true. If you rely on this behavior, set it to false.');
            }

            $loader->load('security_authenticator.xml');

            // The authenticator system no longer has anonymous tokens. This makes sure AccessListener
            // and AuthorizationChecker do not throw AuthenticationCredentialsNotFoundException when no
            // token is available in the token storage.
            $container->getDefinition('security.access_listener')->setArgument(4, false);
            $container->getDefinition('security.authorization_checker')->setArgument(4, false);
            $container->getDefinition('security.authorization_checker')->setArgument(5, false);
        } else {
            $loader->load('security_legacy.xml');
        }

        if (class_exists(AbstractExtension::class)) {
            $loader->load('templating_twig.xml');
        }

        $loader->load('collectors.xml');
        $loader->load('guard.xml');

        if ($container->hasParameter('kernel.debug') && $container->getParameter('kernel.debug')) {
            $loader->load('security_debug.xml');
        }

        if (!class_exists('Symfony\Component\ExpressionLanguage\ExpressionLanguage')) {
            $container->removeDefinition('security.expression_language');
            $container->removeDefinition('security.access.expression_voter');
        }

        // set some global scalars
        $container->setParameter('security.access.denied_url', $config['access_denied_url']);
        $container->setParameter('security.authentication.manager.erase_credentials', $config['erase_credentials']);
        $container->setParameter('security.authentication.session_strategy.strategy', $config['session_fixation_strategy']);

        if (isset($config['access_decision_manager']['service'])) {
            $container->setAlias('security.access.decision_manager', $config['access_decision_manager']['service'])->setPrivate(true);
        } else {
            $container
                ->getDefinition('security.access.decision_manager')
                ->addArgument($config['access_decision_manager']['strategy'])
                ->addArgument($config['access_decision_manager']['allow_if_all_abstain'])
                ->addArgument($config['access_decision_manager']['allow_if_equal_granted_denied']);
        }

        $container->setParameter('security.access.always_authenticate_before_granting', $config['always_authenticate_before_granting']);
        $container->setParameter('security.authentication.hide_user_not_found', $config['hide_user_not_found']);

        $this->createFirewalls($config, $container);
        $this->createAuthorization($config, $container);
        $this->createRoleHierarchy($config, $container);

        $container->getDefinition('security.authentication.guard_handler')
            ->replaceArgument(2, $this->statelessFirewallKeys);

        if ($config['encoders']) {
            $this->createEncoders($config['encoders'], $container);
        }

        if (class_exists(Application::class)) {
            $loader->load('console.xml');
            $container->getDefinition('security.command.user_password_encoder')->replaceArgument(1, array_keys($config['encoders']));
        }

        if (!class_exists(UserValueResolver::class)) {
            $container->getDefinition('security.user_value_resolver')->setClass(SecurityUserValueResolver::class);
        }

        $container->registerForAutoconfiguration(VoterInterface::class)
            ->addTag('security.voter');
    }

    private function createRoleHierarchy(array $config, ContainerBuilder $container)
    {
        if (!isset($config['role_hierarchy']) || 0 === \count($config['role_hierarchy'])) {
            $container->removeDefinition('security.access.role_hierarchy_voter');

            return;
        }

        $container->setParameter('security.role_hierarchy.roles', $config['role_hierarchy']);
        $container->removeDefinition('security.access.simple_role_voter');
    }

    private function createAuthorization(array $config, ContainerBuilder $container)
    {
        foreach ($config['access_control'] as $access) {
            $matcher = $this->createRequestMatcher(
                $container,
                $access['path'],
                $access['host'],
                $access['port'],
                $access['methods'],
                $access['ips']
            );

            $attributes = $access['roles'];
            if ($access['allow_if']) {
                $attributes[] = $this->createExpression($container, $access['allow_if']);
            }

            $container->getDefinition('security.access_map')
                      ->addMethodCall('add', [$matcher, $attributes, $access['requires_channel']]);
        }

        // allow cache warm-up for expressions
        if (\count($this->expressions)) {
            $container->getDefinition('security.cache_warmer.expression')
                ->replaceArgument(0, new IteratorArgument(array_values($this->expressions)));
        } else {
            $container->removeDefinition('security.cache_warmer.expression');
        }
    }

    private function createFirewalls(array $config, ContainerBuilder $container)
    {
        if (!isset($config['firewalls'])) {
            return;
        }

        $firewalls = $config['firewalls'];
        $providerIds = $this->createUserProviders($config, $container);

        $container->setParameter('security.firewalls', array_keys($firewalls));

        // make the ContextListener aware of the configured user providers
        $contextListenerDefinition = $container->getDefinition('security.context_listener');
        $arguments = $contextListenerDefinition->getArguments();
        $userProviders = [];
        foreach ($providerIds as $userProviderId) {
            $userProviders[] = new Reference($userProviderId);
        }
        $arguments[1] = $userProviderIteratorsArgument = new IteratorArgument($userProviders);
        $contextListenerDefinition->setArguments($arguments);

        if (\count($userProviders) > 1) {
            $container->setDefinition('security.user_providers', new Definition(ChainUserProvider::class, [$userProviderIteratorsArgument]))
                ->setPublic(false);
        } else {
            $container->setAlias('security.user_providers', new Alias(current($providerIds)))->setPublic(false);
        }

        if (1 === \count($providerIds)) {
            $container->setAlias(UserProviderInterface::class, current($providerIds));
        }

        $customUserChecker = false;

        // load firewall map
        $mapDef = $container->getDefinition('security.firewall.map');
        $map = $authenticationProviders = $contextRefs = [];
        foreach ($firewalls as $name => $firewall) {
            if (isset($firewall['user_checker']) && 'security.user_checker' !== $firewall['user_checker']) {
                $customUserChecker = true;
            }

            $configId = 'security.firewall.map.config.'.$name;

            [$matcher, $listeners, $exceptionListener, $logoutListener] = $this->createFirewall($container, $name, $firewall, $authenticationProviders, $providerIds, $configId);

            $contextId = 'security.firewall.map.context.'.$name;
            $isLazy = !$firewall['stateless'] && (!empty($firewall['anonymous']['lazy']) || $firewall['lazy']);
            $context = new ChildDefinition($isLazy ? 'security.firewall.lazy_context' : 'security.firewall.context');
            $context = $container->setDefinition($contextId, $context);
            $context
                ->replaceArgument(0, new IteratorArgument($listeners))
                ->replaceArgument(1, $exceptionListener)
                ->replaceArgument(2, $logoutListener)
                ->replaceArgument(3, new Reference($configId))
            ;

            $contextRefs[$contextId] = new Reference($contextId);
            $map[$contextId] = $matcher;
        }
        $mapDef->replaceArgument(0, ServiceLocatorTagPass::register($container, $contextRefs));
        $mapDef->replaceArgument(1, new IteratorArgument($map));

        if (!$this->authenticatorManagerEnabled) {
            // add authentication providers to authentication manager
            $authenticationProviders = array_map(function ($id) {
                return new Reference($id);
            }, array_values(array_unique($authenticationProviders)));

            $container
                ->getDefinition('security.authentication.manager')
                ->replaceArgument(0, new IteratorArgument($authenticationProviders));
        }

        // register an autowire alias for the UserCheckerInterface if no custom user checker service is configured
        if (!$customUserChecker) {
            $container->setAlias('Symfony\Component\Security\Core\User\UserCheckerInterface', new Alias('security.user_checker', false));
        }
    }

    private function createFirewall(ContainerBuilder $container, string $id, array $firewall, array &$authenticationProviders, array $providerIds, string $configId)
    {
        $config = $container->setDefinition($configId, new ChildDefinition('security.firewall.config'));
        $config->replaceArgument(0, $id);
        $config->replaceArgument(1, $firewall['user_checker']);

        // Matcher
        $matcher = null;
        if (isset($firewall['request_matcher'])) {
            $matcher = new Reference($firewall['request_matcher']);
        } elseif (isset($firewall['pattern']) || isset($firewall['host'])) {
            $pattern = isset($firewall['pattern']) ? $firewall['pattern'] : null;
            $host = isset($firewall['host']) ? $firewall['host'] : null;
            $methods = isset($firewall['methods']) ? $firewall['methods'] : [];
            $matcher = $this->createRequestMatcher($container, $pattern, $host, null, $methods);
        }

        $config->replaceArgument(2, $matcher ? (string) $matcher : null);
        $config->replaceArgument(3, $firewall['security']);

        // Security disabled?
        if (false === $firewall['security']) {
            return [$matcher, [], null, null];
        }

        $config->replaceArgument(4, $firewall['stateless']);

        // Provider id (must be configured explicitly per firewall/authenticator if more than one provider is set)
        $defaultProvider = null;
        if (isset($firewall['provider'])) {
            if (!isset($providerIds[$normalizedName = str_replace('-', '_', $firewall['provider'])])) {
                throw new InvalidConfigurationException(sprintf('Invalid firewall "%s": user provider "%s" not found.', $id, $firewall['provider']));
            }
            $defaultProvider = $providerIds[$normalizedName];
        } elseif (1 === \count($providerIds)) {
            $defaultProvider = reset($providerIds);
        }

        $config->replaceArgument(5, $defaultProvider);

        // Register Firewall-specific event dispatcher
        $firewallEventDispatcherId = 'security.event_dispatcher.'.$id;
        $container->register($firewallEventDispatcherId, EventDispatcher::class);

        // Register listeners
        $listeners = [];
        $listenerKeys = [];

        // Channel listener
        $listeners[] = new Reference('security.channel_listener');

        $contextKey = null;
        $contextListenerId = null;
        // Context serializer listener
        if (false === $firewall['stateless']) {
            $contextKey = $firewall['context'] ?? $id;
            $listeners[] = new Reference($contextListenerId = $this->createContextListener($container, $contextKey));
            $sessionStrategyId = 'security.authentication.session_strategy';

            if ($this->authenticatorManagerEnabled) {
                $container
                    ->setDefinition('security.listener.session.'.$id, new ChildDefinition('security.listener.session'))
                    ->addTag('kernel.event_subscriber', ['dispatcher' => $firewallEventDispatcherId]);
            }
        } else {
            $this->statelessFirewallKeys[] = $id;
            $sessionStrategyId = 'security.authentication.session_strategy_noop';
        }
        $container->setAlias(new Alias('security.authentication.session_strategy.'.$id, false), $sessionStrategyId);

        $config->replaceArgument(6, $contextKey);

        // Logout listener
        $logoutListenerId = null;
        if (isset($firewall['logout'])) {
            $logoutListenerId = 'security.logout_listener.'.$id;
            $logoutListener = $container->setDefinition($logoutListenerId, new ChildDefinition('security.logout_listener'));
            $logoutListener->replaceArgument(2, new Reference($firewallEventDispatcherId));
            $logoutListener->replaceArgument(3, [
                'csrf_parameter' => $firewall['logout']['csrf_parameter'],
                'csrf_token_id' => $firewall['logout']['csrf_token_id'],
                'logout_path' => $firewall['logout']['path'],
            ]);

            // add default logout listener
            if (isset($firewall['logout']['success_handler'])) {
                // deprecated, to be removed in Symfony 6.0
                $logoutSuccessHandlerId = $firewall['logout']['success_handler'];
                $container->register('security.logout.listener.legacy_success_listener.'.$id, LegacyLogoutHandlerListener::class)
                    ->setArguments([new Reference($logoutSuccessHandlerId)])
                    ->addTag('kernel.event_subscriber', ['dispatcher' => $firewallEventDispatcherId]);
            } else {
                $logoutSuccessListenerId = 'security.logout.listener.default.'.$id;
                $container->setDefinition($logoutSuccessListenerId, new ChildDefinition('security.logout.listener.default'))
                    ->replaceArgument(1, $firewall['logout']['target'])
                    ->addTag('kernel.event_subscriber', ['dispatcher' => $firewallEventDispatcherId]);
            }

            // add CSRF provider
            if (isset($firewall['logout']['csrf_token_generator'])) {
                $logoutListener->addArgument(new Reference($firewall['logout']['csrf_token_generator']));
            }

            // add session logout listener
            if (true === $firewall['logout']['invalidate_session'] && false === $firewall['stateless']) {
                $container->setDefinition('security.logout.listener.session.'.$id, new ChildDefinition('security.logout.listener.session'))
                    ->addTag('kernel.event_subscriber', ['dispatcher' => $firewallEventDispatcherId]);
            }

            // add cookie logout listener
            if (\count($firewall['logout']['delete_cookies']) > 0) {
                $container->setDefinition('security.logout.listener.cookie_clearing.'.$id, new ChildDefinition('security.logout.listener.cookie_clearing'))
                    ->addArgument($firewall['logout']['delete_cookies'])
                    ->addTag('kernel.event_subscriber', ['dispatcher' => $firewallEventDispatcherId]);
            }

            // add custom listeners (deprecated)
            foreach ($firewall['logout']['handlers'] as $i => $handlerId) {
                $container->register('security.logout.listener.legacy_handler.'.$i, LegacyLogoutHandlerListener::class)
                    ->addArgument(new Reference($handlerId))
                    ->addTag('kernel.event_subscriber', ['dispatcher' => $firewallEventDispatcherId]);
            }

            // register with LogoutUrlGenerator
            $container
                ->getDefinition('security.logout_url_generator')
                ->addMethodCall('registerListener', [
                    $id,
                    $firewall['logout']['path'],
                    $firewall['logout']['csrf_token_id'],
                    $firewall['logout']['csrf_parameter'],
                    isset($firewall['logout']['csrf_token_generator']) ? new Reference($firewall['logout']['csrf_token_generator']) : null,
                    false === $firewall['stateless'] && isset($firewall['context']) ? $firewall['context'] : null,
                ])
            ;
        }

        // Determine default entry point
        $configuredEntryPoint = isset($firewall['entry_point']) ? $firewall['entry_point'] : null;

        // Authentication listeners
<<<<<<< HEAD
        $firewallAuthenticationProviders = [];
        list($authListeners, $defaultEntryPoint) = $this->createAuthenticationListeners($container, $id, $firewall, $firewallAuthenticationProviders, $defaultProvider, $providerIds, $configuredEntryPoint, $contextListenerId);

        if (!$this->authenticatorManagerEnabled) {
            $authenticationProviders = array_merge($authenticationProviders, $firewallAuthenticationProviders);
        } else {
            // $configuredEntryPoint is resolved into a service ID and stored in $defaultEntryPoint
            $configuredEntryPoint = $defaultEntryPoint;

            // authenticator manager
            $authenticators = array_map(function ($id) {
                return new Reference($id);
            }, $firewallAuthenticationProviders);
            $container
                ->setDefinition($managerId = 'security.authenticator.manager.'.$id, new ChildDefinition('security.authenticator.manager'))
                ->replaceArgument(0, $authenticators)
                ->replaceArgument(2, new Reference($firewallEventDispatcherId))
                ->replaceArgument(3, $id)
                ->addTag('monolog.logger', ['channel' => 'security'])
            ;

            $managerLocator = $container->getDefinition('security.authenticator.managers_locator');
            $managerLocator->replaceArgument(0, array_merge($managerLocator->getArgument(0), [$id => new ServiceClosureArgument(new Reference($managerId))]));

            // authenticator manager listener
            $container
                ->setDefinition('security.firewall.authenticator.'.$id, new ChildDefinition('security.firewall.authenticator'))
                ->replaceArgument(0, new Reference($managerId))
            ;

            // user checker listener
            $container
                ->setDefinition('security.listener.user_checker.'.$id, new ChildDefinition('security.listener.user_checker'))
                ->replaceArgument(0, new Reference('security.user_checker.'.$id))
                ->addTag('kernel.event_subscriber', ['dispatcher' => $firewallEventDispatcherId]);

            $listeners[] = new Reference('security.firewall.authenticator.'.$id);
        }
=======
        [$authListeners, $defaultEntryPoint] = $this->createAuthenticationListeners($container, $id, $firewall, $authenticationProviders, $defaultProvider, $providerIds, $configuredEntryPoint, $contextListenerId);
>>>>>>> f1739a3f

        $config->replaceArgument(7, $configuredEntryPoint ?: $defaultEntryPoint);

        $listeners = array_merge($listeners, $authListeners);

        // Switch user listener
        if (isset($firewall['switch_user'])) {
            $listenerKeys[] = 'switch_user';
            $listeners[] = new Reference($this->createSwitchUserListener($container, $id, $firewall['switch_user'], $defaultProvider, $firewall['stateless']));
        }

        // Access listener
        $listeners[] = new Reference('security.access_listener');

        // Exception listener
        $exceptionListener = new Reference($this->createExceptionListener($container, $firewall, $id, $configuredEntryPoint ?: $defaultEntryPoint, $firewall['stateless']));

        $config->replaceArgument(8, isset($firewall['access_denied_handler']) ? $firewall['access_denied_handler'] : null);
        $config->replaceArgument(9, isset($firewall['access_denied_url']) ? $firewall['access_denied_url'] : null);

        $container->setAlias('security.user_checker.'.$id, new Alias($firewall['user_checker'], false));

        foreach ($this->factories as $position) {
            foreach ($position as $factory) {
                $key = str_replace('-', '_', $factory->getKey());
                if (\array_key_exists($key, $firewall)) {
                    $listenerKeys[] = $key;
                }
            }
        }

        $config->replaceArgument(10, $listenerKeys);
        $config->replaceArgument(11, isset($firewall['switch_user']) ? $firewall['switch_user'] : null);

        return [$matcher, $listeners, $exceptionListener, null !== $logoutListenerId ? new Reference($logoutListenerId) : null];
    }

    private function createContextListener(ContainerBuilder $container, string $contextKey)
    {
        if (isset($this->contextListeners[$contextKey])) {
            return $this->contextListeners[$contextKey];
        }

        $listenerId = 'security.context_listener.'.\count($this->contextListeners);
        $listener = $container->setDefinition($listenerId, new ChildDefinition('security.context_listener'));
        $listener->replaceArgument(2, $contextKey);

        return $this->contextListeners[$contextKey] = $listenerId;
    }

    private function createAuthenticationListeners(ContainerBuilder $container, string $id, array $firewall, array &$authenticationProviders, ?string $defaultProvider, array $providerIds, ?string $defaultEntryPoint, string $contextListenerId = null)
    {
        $listeners = [];
        $hasListeners = false;
        $entryPoints = [];

        foreach ($this->listenerPositions as $position) {
            foreach ($this->factories[$position] as $factory) {
                $key = str_replace('-', '_', $factory->getKey());

                if (isset($firewall[$key])) {
                    $userProvider = $this->getUserProvider($container, $id, $firewall, $key, $defaultProvider, $providerIds, $contextListenerId);

                    if ($this->authenticatorManagerEnabled) {
                        if (!$factory instanceof AuthenticatorFactoryInterface) {
                            throw new InvalidConfigurationException(sprintf('Cannot configure AuthenticatorManager as "%s" authentication does not support it, set "security.enable_authenticator_manager" to `false`.', $key));
                        }

                        $authenticators = $factory->createAuthenticator($container, $id, $firewall[$key], $userProvider);
                        if (\is_array($authenticators)) {
                            foreach ($authenticators as $i => $authenticator) {
                                $authenticationProviders[] = $authenticator;
                            }
                        } else {
                            $authenticationProviders[] = $authenticators;
                        }

<<<<<<< HEAD
                        if ($factory instanceof EntryPointFactoryInterface && ($entryPoint = $factory->registerEntryPoint($container, $id, $firewall[$key]))) {
                            $entryPoints[$key] = $entryPoint;
                        }
                    } else {
                        list($provider, $listenerId, $defaultEntryPoint) = $factory->create($container, $id, $firewall[$key], $userProvider, $defaultEntryPoint);
=======
                    [$provider, $listenerId, $defaultEntryPoint] = $factory->create($container, $id, $firewall[$key], $userProvider, $defaultEntryPoint);
>>>>>>> f1739a3f

                        $listeners[] = new Reference($listenerId);
                        $authenticationProviders[] = $provider;
                    }
                    $hasListeners = true;
                }
            }
        }

        if ($entryPoints) {
            // we can be sure the authenticator system is enabled
            if (null !== $defaultEntryPoint) {
                $defaultEntryPoint = $entryPoints[$defaultEntryPoint] ?? $defaultEntryPoint;
            } elseif (1 === \count($entryPoints)) {
                $defaultEntryPoint = current($entryPoints);
            } else {
                throw new InvalidConfigurationException(sprintf('Because you have multiple authenticators in firewall "%s", you need to set the "entry_point" key to one of your authenticators (%s) or a service ID implementing "%s". The "entry_point" determines what should happen (e.g. redirect to "/login") when an anonymous user tries to access a protected page.', $id, implode(', ', $entryPoints), AuthenticationEntryPointInterface::class));
            }
        }

        if (false === $hasListeners && !$this->authenticatorManagerEnabled) {
            throw new InvalidConfigurationException(sprintf('No authentication listener registered for firewall "%s".', $id));
        }

        return [$listeners, $defaultEntryPoint];
    }

    private function getUserProvider(ContainerBuilder $container, string $id, array $firewall, string $factoryKey, ?string $defaultProvider, array $providerIds, ?string $contextListenerId): string
    {
        if (isset($firewall[$factoryKey]['provider'])) {
            if (!isset($providerIds[$normalizedName = str_replace('-', '_', $firewall[$factoryKey]['provider'])])) {
                throw new InvalidConfigurationException(sprintf('Invalid firewall "%s": user provider "%s" not found.', $id, $firewall[$factoryKey]['provider']));
            }

            return $providerIds[$normalizedName];
        }

        if ('remember_me' === $factoryKey && $contextListenerId) {
            $container->getDefinition($contextListenerId)->addTag('security.remember_me_aware', ['id' => $id, 'provider' => 'none']);
        }

        if ($defaultProvider) {
            return $defaultProvider;
        }

        if (!$providerIds) {
            $userProvider = sprintf('security.user.provider.missing.%s', $factoryKey);
            $container->setDefinition(
                $userProvider,
                (new ChildDefinition('security.user.provider.missing'))->replaceArgument(0, $id)
            );

            return $userProvider;
        }

        if ('remember_me' === $factoryKey || 'anonymous' === $factoryKey) {
            return 'security.user_providers';
        }

        throw new InvalidConfigurationException(sprintf('Not configuring explicitly the provider for the "%s" listener on "%s" firewall is ambiguous as there is more than one registered provider.', $factoryKey, $id));
    }

    private function createEncoders(array $encoders, ContainerBuilder $container)
    {
        $encoderMap = [];
        foreach ($encoders as $class => $encoder) {
            $encoderMap[$class] = $this->createEncoder($encoder);
        }

        $container
            ->getDefinition('security.encoder_factory.generic')
            ->setArguments([$encoderMap])
        ;
    }

    private function createEncoder(array $config)
    {
        // a custom encoder service
        if (isset($config['id'])) {
            return new Reference($config['id']);
        }

        if ($config['migrate_from'] ?? false) {
            return $config;
        }

        // plaintext encoder
        if ('plaintext' === $config['algorithm']) {
            $arguments = [$config['ignore_case']];

            return [
                'class' => 'Symfony\Component\Security\Core\Encoder\PlaintextPasswordEncoder',
                'arguments' => $arguments,
            ];
        }

        // pbkdf2 encoder
        if ('pbkdf2' === $config['algorithm']) {
            return [
                'class' => 'Symfony\Component\Security\Core\Encoder\Pbkdf2PasswordEncoder',
                'arguments' => [
                    $config['hash_algorithm'],
                    $config['encode_as_base64'],
                    $config['iterations'],
                    $config['key_length'],
                ],
            ];
        }

        // bcrypt encoder
        if ('bcrypt' === $config['algorithm']) {
            $config['algorithm'] = 'native';
            $config['native_algorithm'] = \PASSWORD_BCRYPT;

            return $this->createEncoder($config);
        }

        // Argon2i encoder
        if ('argon2i' === $config['algorithm']) {
            if (SodiumPasswordEncoder::isSupported() && !\defined('SODIUM_CRYPTO_PWHASH_ALG_ARGON2ID13')) {
                $config['algorithm'] = 'sodium';
            } elseif (\defined('PASSWORD_ARGON2I')) {
                $config['algorithm'] = 'native';
                $config['native_algorithm'] = \PASSWORD_ARGON2I;
            } else {
                throw new InvalidConfigurationException(sprintf('Algorithm "argon2i" is not available. Either use "%s" or upgrade to PHP 7.2+ instead.', \defined('SODIUM_CRYPTO_PWHASH_ALG_ARGON2ID13') ? 'argon2id", "auto' : 'auto'));
            }

            return $this->createEncoder($config);
        }

        if ('argon2id' === $config['algorithm']) {
            if (($hasSodium = SodiumPasswordEncoder::isSupported()) && \defined('SODIUM_CRYPTO_PWHASH_ALG_ARGON2ID13')) {
                $config['algorithm'] = 'sodium';
            } elseif (\defined('PASSWORD_ARGON2ID')) {
                $config['algorithm'] = 'native';
                $config['native_algorithm'] = \PASSWORD_ARGON2ID;
            } else {
                throw new InvalidConfigurationException(sprintf('Algorithm "argon2id" is not available. Either use "%s", upgrade to PHP 7.3+ or use libsodium 1.0.15+ instead.', \defined('PASSWORD_ARGON2I') || $hasSodium ? 'argon2i", "auto' : 'auto'));
            }

            return $this->createEncoder($config);
        }

        if ('native' === $config['algorithm']) {
            return [
                'class' => NativePasswordEncoder::class,
                'arguments' => [
                    $config['time_cost'],
                    (($config['memory_cost'] ?? 0) << 10) ?: null,
                    $config['cost'],
                ] + (isset($config['native_algorithm']) ? [3 => $config['native_algorithm']] : []),
            ];
        }

        if ('sodium' === $config['algorithm']) {
            if (!SodiumPasswordEncoder::isSupported()) {
                throw new InvalidConfigurationException('Libsodium is not available. Install the sodium extension or use "auto" instead.');
            }

            return [
                'class' => SodiumPasswordEncoder::class,
                'arguments' => [
                    $config['time_cost'],
                    (($config['memory_cost'] ?? 0) << 10) ?: null,
                ],
            ];
        }

        // run-time configured encoder
        return $config;
    }

    // Parses user providers and returns an array of their ids
    private function createUserProviders(array $config, ContainerBuilder $container): array
    {
        $providerIds = [];
        foreach ($config['providers'] as $name => $provider) {
            $id = $this->createUserDaoProvider($name, $provider, $container);
            $providerIds[str_replace('-', '_', $name)] = $id;
        }

        return $providerIds;
    }

    // Parses a <provider> tag and returns the id for the related user provider service
    private function createUserDaoProvider(string $name, array $provider, ContainerBuilder $container): string
    {
        $name = $this->getUserProviderId($name);

        // Doctrine Entity and In-memory DAO provider are managed by factories
        foreach ($this->userProviderFactories as $factory) {
            $key = str_replace('-', '_', $factory->getKey());

            if (!empty($provider[$key])) {
                $factory->create($container, $name, $provider[$key]);

                return $name;
            }
        }

        // Existing DAO service provider
        if (isset($provider['id'])) {
            $container->setAlias($name, new Alias($provider['id'], false));

            return $provider['id'];
        }

        // Chain provider
        if (isset($provider['chain'])) {
            $providers = [];
            foreach ($provider['chain']['providers'] as $providerName) {
                $providers[] = new Reference($this->getUserProviderId($providerName));
            }

            $container
                ->setDefinition($name, new ChildDefinition('security.user.provider.chain'))
                ->addArgument(new IteratorArgument($providers));

            return $name;
        }

        throw new InvalidConfigurationException(sprintf('Unable to create definition for "%s" user provider.', $name));
    }

    private function getUserProviderId(string $name): string
    {
        return 'security.user.provider.concrete.'.strtolower($name);
    }

    private function createExceptionListener(ContainerBuilder $container, array $config, string $id, ?string $defaultEntryPoint, bool $stateless): string
    {
        $exceptionListenerId = 'security.exception_listener.'.$id;
        $listener = $container->setDefinition($exceptionListenerId, new ChildDefinition('security.exception_listener'));
        $listener->replaceArgument(3, $id);
        $listener->replaceArgument(4, null === $defaultEntryPoint ? null : new Reference($defaultEntryPoint));
        $listener->replaceArgument(8, $stateless);

        // access denied handler setup
        if (isset($config['access_denied_handler'])) {
            $listener->replaceArgument(6, new Reference($config['access_denied_handler']));
        } elseif (isset($config['access_denied_url'])) {
            $listener->replaceArgument(5, $config['access_denied_url']);
        }

        return $exceptionListenerId;
    }

    private function createSwitchUserListener(ContainerBuilder $container, string $id, array $config, ?string $defaultProvider, bool $stateless): string
    {
        $userProvider = isset($config['provider']) ? $this->getUserProviderId($config['provider']) : $defaultProvider;

        if (!$userProvider) {
            throw new InvalidConfigurationException(sprintf('Not configuring explicitly the provider for the "switch_user" listener on "%s" firewall is ambiguous as there is more than one registered provider.', $id));
        }

        $switchUserListenerId = 'security.authentication.switchuser_listener.'.$id;
        $listener = $container->setDefinition($switchUserListenerId, new ChildDefinition('security.authentication.switchuser_listener'));
        $listener->replaceArgument(1, new Reference($userProvider));
        $listener->replaceArgument(2, new Reference('security.user_checker.'.$id));
        $listener->replaceArgument(3, $id);
        $listener->replaceArgument(6, $config['parameter']);
        $listener->replaceArgument(7, $config['role']);
        $listener->replaceArgument(9, $stateless);

        return $switchUserListenerId;
    }

    private function createExpression(ContainerBuilder $container, string $expression): Reference
    {
        if (isset($this->expressions[$id = '.security.expression.'.ContainerBuilder::hash($expression)])) {
            return $this->expressions[$id];
        }

        if (!class_exists('Symfony\Component\ExpressionLanguage\ExpressionLanguage')) {
            throw new \RuntimeException('Unable to use expressions as the Symfony ExpressionLanguage component is not installed.');
        }

        $container
            ->register($id, 'Symfony\Component\ExpressionLanguage\Expression')
            ->setPublic(false)
            ->addArgument($expression)
        ;

        return $this->expressions[$id] = new Reference($id);
    }

    private function createRequestMatcher(ContainerBuilder $container, string $path = null, string $host = null, int $port = null, array $methods = [], array $ips = null, array $attributes = []): Reference
    {
        if ($methods) {
            $methods = array_map('strtoupper', (array) $methods);
        }

        if (null !== $ips) {
            foreach ($ips as $ip) {
                $container->resolveEnvPlaceholders($ip, null, $usedEnvs);

                if (!$usedEnvs && !$this->isValidIp($ip)) {
                    throw new \LogicException(sprintf('The given value "%s" in the "security.access_control" config option is not a valid IP address.', $ip));
                }

                $usedEnvs = null;
            }
        }

        $id = '.security.request_matcher.'.ContainerBuilder::hash([$path, $host, $port, $methods, $ips, $attributes]);

        if (isset($this->requestMatchers[$id])) {
            return $this->requestMatchers[$id];
        }

        // only add arguments that are necessary
        $arguments = [$path, $host, $methods, $ips, $attributes, null, $port];
        while (\count($arguments) > 0 && !end($arguments)) {
            array_pop($arguments);
        }

        $container
            ->register($id, 'Symfony\Component\HttpFoundation\RequestMatcher')
            ->setPublic(false)
            ->setArguments($arguments)
        ;

        return $this->requestMatchers[$id] = new Reference($id);
    }

    public function addSecurityListenerFactory(SecurityFactoryInterface $factory)
    {
        $this->factories[$factory->getPosition()][] = $factory;
    }

    public function addUserProviderFactory(UserProviderFactoryInterface $factory)
    {
        $this->userProviderFactories[] = $factory;
    }

    /**
     * {@inheritdoc}
     */
    public function getXsdValidationBasePath()
    {
        return __DIR__.'/../Resources/config/schema';
    }

    public function getNamespace()
    {
        return 'http://symfony.com/schema/dic/security';
    }

    public function getConfiguration(array $config, ContainerBuilder $container)
    {
        // first assemble the factories
        return new MainConfiguration($this->factories, $this->userProviderFactories);
    }

    private function isValidIp(string $cidr): bool
    {
        $cidrParts = explode('/', $cidr);

        if (1 === \count($cidrParts)) {
            return false !== filter_var($cidrParts[0], \FILTER_VALIDATE_IP);
        }

        $ip = $cidrParts[0];
        $netmask = $cidrParts[1];

        if (!ctype_digit($netmask)) {
            return false;
        }

        if (filter_var($ip, \FILTER_VALIDATE_IP, \FILTER_FLAG_IPV4)) {
            return $netmask <= 32;
        }

        if (filter_var($ip, \FILTER_VALIDATE_IP, \FILTER_FLAG_IPV6)) {
            return $netmask <= 128;
        }

        return false;
    }
}<|MERGE_RESOLUTION|>--- conflicted
+++ resolved
@@ -448,7 +448,6 @@
         $configuredEntryPoint = isset($firewall['entry_point']) ? $firewall['entry_point'] : null;
 
         // Authentication listeners
-<<<<<<< HEAD
         $firewallAuthenticationProviders = [];
         list($authListeners, $defaultEntryPoint) = $this->createAuthenticationListeners($container, $id, $firewall, $firewallAuthenticationProviders, $defaultProvider, $providerIds, $configuredEntryPoint, $contextListenerId);
 
@@ -487,9 +486,6 @@
 
             $listeners[] = new Reference('security.firewall.authenticator.'.$id);
         }
-=======
-        [$authListeners, $defaultEntryPoint] = $this->createAuthenticationListeners($container, $id, $firewall, $authenticationProviders, $defaultProvider, $providerIds, $configuredEntryPoint, $contextListenerId);
->>>>>>> f1739a3f
 
         $config->replaceArgument(7, $configuredEntryPoint ?: $defaultEntryPoint);
 
@@ -567,15 +563,11 @@
                             $authenticationProviders[] = $authenticators;
                         }
 
-<<<<<<< HEAD
                         if ($factory instanceof EntryPointFactoryInterface && ($entryPoint = $factory->registerEntryPoint($container, $id, $firewall[$key]))) {
                             $entryPoints[$key] = $entryPoint;
                         }
                     } else {
                         list($provider, $listenerId, $defaultEntryPoint) = $factory->create($container, $id, $firewall[$key], $userProvider, $defaultEntryPoint);
-=======
-                    [$provider, $listenerId, $defaultEntryPoint] = $factory->create($container, $id, $firewall[$key], $userProvider, $defaultEntryPoint);
->>>>>>> f1739a3f
 
                         $listeners[] = new Reference($listenerId);
                         $authenticationProviders[] = $provider;
