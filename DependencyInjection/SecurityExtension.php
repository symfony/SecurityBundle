<?php

/*
 * This file is part of the Symfony package.
 *
 * (c) Fabien Potencier <fabien@symfony.com>
 *
 * For the full copyright and license information, please view the LICENSE
 * file that was distributed with this source code.
 */

namespace Symfony\Bundle\SecurityBundle\DependencyInjection;

use Symfony\Bundle\SecurityBundle\DependencyInjection\Security\Factory\SecurityFactoryInterface;
use Symfony\Bundle\SecurityBundle\DependencyInjection\Security\UserProvider\UserProviderFactoryInterface;
use Symfony\Component\Config\Definition\Exception\InvalidConfigurationException;
use Symfony\Component\Console\Application;
use Symfony\Component\DependencyInjection\Alias;
use Symfony\Component\DependencyInjection\Argument\IteratorArgument;
use Symfony\Component\DependencyInjection\ChildDefinition;
use Symfony\Component\DependencyInjection\Compiler\ServiceLocatorTagPass;
use Symfony\Component\HttpKernel\DependencyInjection\Extension;
use Symfony\Component\DependencyInjection\Loader\XmlFileLoader;
use Symfony\Component\DependencyInjection\ContainerBuilder;
use Symfony\Component\DependencyInjection\Reference;
use Symfony\Component\Config\FileLocator;
use Symfony\Component\Security\Core\Authorization\ExpressionLanguage;
use Symfony\Component\Security\Core\Authorization\Voter\VoterInterface;

/**
 * SecurityExtension.
 *
 * @author Fabien Potencier <fabien@symfony.com>
 * @author Johannes M. Schmitt <schmittjoh@gmail.com>
 */
class SecurityExtension extends Extension
{
    private $requestMatchers = array();
    private $expressions = array();
    private $contextListeners = array();
    private $listenerPositions = array('pre_auth', 'form', 'http', 'remember_me');
    private $factories = array();
    private $userProviderFactories = array();
    private $expressionLanguage;

    public function __construct()
    {
        foreach ($this->listenerPositions as $position) {
            $this->factories[$position] = array();
        }
    }

    public function load(array $configs, ContainerBuilder $container)
    {
        if (!array_filter($configs)) {
            return;
        }

        $mainConfig = $this->getConfiguration($configs, $container);

        $config = $this->processConfiguration($mainConfig, $configs);

        // load services
        $loader = new XmlFileLoader($container, new FileLocator(__DIR__.'/../Resources/config'));
        $loader->load('security.xml');
        $loader->load('security_listeners.xml');
        $loader->load('security_rememberme.xml');
        $loader->load('templating_php.xml');
        $loader->load('templating_twig.xml');
        $loader->load('collectors.xml');
        $loader->load('guard.xml');

        if ($container->hasParameter('kernel.debug') && $container->getParameter('kernel.debug')) {
            $loader->load('security_debug.xml');
        }

        if (!class_exists('Symfony\Component\ExpressionLanguage\ExpressionLanguage')) {
            $container->removeDefinition('security.expression_language');
            $container->removeDefinition('security.access.expression_voter');
        }

        // set some global scalars
        $container->setParameter('security.access.denied_url', $config['access_denied_url']);
        $container->setParameter('security.authentication.manager.erase_credentials', $config['erase_credentials']);
        $container->setParameter('security.authentication.session_strategy.strategy', $config['session_fixation_strategy']);
        $container
            ->getDefinition('security.access.decision_manager')
            ->addArgument($config['access_decision_manager']['strategy'])
            ->addArgument($config['access_decision_manager']['allow_if_all_abstain'])
            ->addArgument($config['access_decision_manager']['allow_if_equal_granted_denied'])
        ;
        $container->setParameter('security.access.always_authenticate_before_granting', $config['always_authenticate_before_granting']);
        $container->setParameter('security.authentication.hide_user_not_found', $config['hide_user_not_found']);

        $this->createFirewalls($config, $container);
        $this->createAuthorization($config, $container);
        $this->createRoleHierarchy($config, $container);

        if ($config['encoders']) {
            $this->createEncoders($config['encoders'], $container);
        }

        if (class_exists(Application::class)) {
            $loader->load('console.xml');
            $container->getDefinition('security.console.user_password_encoder_command')->replaceArgument(1, array_keys($config['encoders']));
        }

        // load ACL
        if (isset($config['acl'])) {
            $this->aclLoad($config['acl'], $container);
        }

        $container->registerForAutoconfiguration(VoterInterface::class)
            ->addTag('security.voter');
<<<<<<< HEAD
=======

        if (\PHP_VERSION_ID < 70000) {
            // add some required classes for compilation
            $this->addClassesToCompile(array(
                'Symfony\Component\Security\Http\Firewall',
                'Symfony\Component\Security\Core\User\UserProviderInterface',
                'Symfony\Component\Security\Core\Authentication\AuthenticationProviderManager',
                'Symfony\Component\Security\Core\Authentication\Token\Storage\TokenStorage',
                'Symfony\Component\Security\Core\Authorization\AccessDecisionManager',
                'Symfony\Component\Security\Core\Authorization\AuthorizationChecker',
                'Symfony\Component\Security\Core\Authorization\Voter\VoterInterface',
                'Symfony\Bundle\SecurityBundle\Security\FirewallConfig',
                'Symfony\Bundle\SecurityBundle\Security\FirewallContext',
                'Symfony\Component\HttpFoundation\RequestMatcher',
            ));
        }
>>>>>>> f886cb73
    }

    private function aclLoad($config, ContainerBuilder $container)
    {
        if (!interface_exists('Symfony\Component\Security\Acl\Model\AclInterface')) {
            throw new \LogicException('You must install symfony/security-acl in order to use the ACL functionality.');
        }

        $loader = new XmlFileLoader($container, new FileLocator(__DIR__.'/../Resources/config'));
        $loader->load('security_acl.xml');

        if (isset($config['cache']['id'])) {
            $container->setAlias('security.acl.cache', $config['cache']['id']);
        }
        $container->getDefinition('security.acl.voter.basic_permissions')->addArgument($config['voter']['allow_if_object_identity_unavailable']);

        // custom ACL provider
        if (isset($config['provider'])) {
            $container->setAlias('security.acl.provider', $config['provider']);

            return;
        }

        $this->configureDbalAclProvider($config, $container, $loader);
    }

    private function configureDbalAclProvider(array $config, ContainerBuilder $container, $loader)
    {
        $loader->load('security_acl_dbal.xml');

        if (null !== $config['connection']) {
            $container->setAlias('security.acl.dbal.connection', sprintf('doctrine.dbal.%s_connection', $config['connection']));
        }

        $container
            ->getDefinition('security.acl.dbal.schema_listener')
            ->addTag('doctrine.event_listener', array(
                'connection' => $config['connection'],
                'event' => 'postGenerateSchema',
                'lazy' => true,
            ))
        ;

        $container->getDefinition('security.acl.cache.doctrine')->addArgument($config['cache']['prefix']);

        $container->setParameter('security.acl.dbal.class_table_name', $config['tables']['class']);
        $container->setParameter('security.acl.dbal.entry_table_name', $config['tables']['entry']);
        $container->setParameter('security.acl.dbal.oid_table_name', $config['tables']['object_identity']);
        $container->setParameter('security.acl.dbal.oid_ancestors_table_name', $config['tables']['object_identity_ancestors']);
        $container->setParameter('security.acl.dbal.sid_table_name', $config['tables']['security_identity']);
    }

    /**
     * Loads the web configuration.
     *
     * @param array            $config    An array of configuration settings
     * @param ContainerBuilder $container A ContainerBuilder instance
     */
    private function createRoleHierarchy($config, ContainerBuilder $container)
    {
        if (!isset($config['role_hierarchy']) || 0 === count($config['role_hierarchy'])) {
            $container->removeDefinition('security.access.role_hierarchy_voter');

            return;
        }

        $container->setParameter('security.role_hierarchy.roles', $config['role_hierarchy']);
        $container->removeDefinition('security.access.simple_role_voter');
    }

    private function createAuthorization($config, ContainerBuilder $container)
    {
        if (!$config['access_control']) {
            return;
        }

<<<<<<< HEAD
=======
        if (\PHP_VERSION_ID < 70000) {
            $this->addClassesToCompile(array(
                'Symfony\\Component\\Security\\Http\\AccessMap',
            ));
        }

>>>>>>> f886cb73
        foreach ($config['access_control'] as $access) {
            $matcher = $this->createRequestMatcher(
                $container,
                $access['path'],
                $access['host'],
                $access['methods'],
                $access['ips']
            );

            $attributes = $access['roles'];
            if ($access['allow_if']) {
                $attributes[] = $this->createExpression($container, $access['allow_if']);
            }

            $container->getDefinition('security.access_map')
                      ->addMethodCall('add', array($matcher, $attributes, $access['requires_channel']));
        }
    }

    private function createFirewalls($config, ContainerBuilder $container)
    {
        if (!isset($config['firewalls'])) {
            return;
        }

        $firewalls = $config['firewalls'];
        $providerIds = $this->createUserProviders($config, $container);

        // make the ContextListener aware of the configured user providers
        $definition = $container->getDefinition('security.context_listener');
        $arguments = $definition->getArguments();
        $userProviders = array();
        foreach ($providerIds as $userProviderId) {
            $userProviders[] = new Reference($userProviderId);
        }
        $arguments[1] = $userProviders;
        $definition->setArguments($arguments);

        $customUserChecker = false;

        // load firewall map
        $mapDef = $container->getDefinition('security.firewall.map');
        $map = $authenticationProviders = $contextRefs = array();
        foreach ($firewalls as $name => $firewall) {
            if (isset($firewall['user_checker']) && 'security.user_checker' !== $firewall['user_checker']) {
                $customUserChecker = true;
            }

            $configId = 'security.firewall.map.config.'.$name;

            list($matcher, $listeners, $exceptionListener) = $this->createFirewall($container, $name, $firewall, $authenticationProviders, $providerIds, $configId);

            $contextId = 'security.firewall.map.context.'.$name;
            $context = $container->setDefinition($contextId, new ChildDefinition('security.firewall.context'));
            $context
                ->replaceArgument(0, new IteratorArgument($listeners))
                ->replaceArgument(1, $exceptionListener)
                ->replaceArgument(2, new Reference($configId))
            ;

            $contextRefs[$contextId] = new Reference($contextId);
            $map[$contextId] = $matcher;
        }
        $mapDef->replaceArgument(0, ServiceLocatorTagPass::register($container, $contextRefs));
        $mapDef->replaceArgument(1, new IteratorArgument($map));

        // add authentication providers to authentication manager
        $authenticationProviders = array_map(function ($id) {
            return new Reference($id);
        }, array_values(array_unique($authenticationProviders)));
        $container
            ->getDefinition('security.authentication.manager')
            ->replaceArgument(0, new IteratorArgument($authenticationProviders))
        ;

        // register an autowire alias for the UserCheckerInterface if no custom user checker service is configured
        if (!$customUserChecker) {
            $container->setAlias('Symfony\Component\Security\Core\User\UserCheckerInterface', new Alias('security.user_checker', false));
        }
    }

    private function createFirewall(ContainerBuilder $container, $id, $firewall, &$authenticationProviders, $providerIds, $configId)
    {
        $config = $container->setDefinition($configId, new ChildDefinition('security.firewall.config'));
        $config->replaceArgument(0, $id);
        $config->replaceArgument(1, $firewall['user_checker']);

        // Matcher
        $matcher = null;
        if (isset($firewall['request_matcher'])) {
            $matcher = new Reference($firewall['request_matcher']);
        } elseif (isset($firewall['pattern']) || isset($firewall['host'])) {
            $pattern = isset($firewall['pattern']) ? $firewall['pattern'] : null;
            $host = isset($firewall['host']) ? $firewall['host'] : null;
            $methods = isset($firewall['methods']) ? $firewall['methods'] : array();
            $matcher = $this->createRequestMatcher($container, $pattern, $host, $methods);
        }

        $config->replaceArgument(2, $matcher ? (string) $matcher : null);
        $config->replaceArgument(3, $firewall['security']);

        // Security disabled?
        if (false === $firewall['security']) {
            return array($matcher, array(), null);
        }

        $config->replaceArgument(4, $firewall['stateless']);

        // Provider id (take the first registered provider if none defined)
        if (isset($firewall['provider'])) {
            $defaultProvider = $this->getUserProviderId($firewall['provider']);
        } else {
            $defaultProvider = reset($providerIds);
        }

        $config->replaceArgument(5, $defaultProvider);

        // Register listeners
        $listeners = array();
        $listenerKeys = array();

        // Channel listener
        $listeners[] = new Reference('security.channel_listener');

        $contextKey = null;
        // Context serializer listener
        if (false === $firewall['stateless']) {
            $contextKey = $id;
            if (isset($firewall['context'])) {
                $contextKey = $firewall['context'];
            }

            $listeners[] = new Reference($this->createContextListener($container, $contextKey));
        }

        $config->replaceArgument(6, $contextKey);

        // Logout listener
        if (isset($firewall['logout'])) {
            $listenerKeys[] = 'logout';
            $listenerId = 'security.logout_listener.'.$id;
            $listener = $container->setDefinition($listenerId, new ChildDefinition('security.logout_listener'));
            $listener->replaceArgument(3, array(
                'csrf_parameter' => $firewall['logout']['csrf_parameter'],
                'csrf_token_id' => $firewall['logout']['csrf_token_id'],
                'logout_path' => $firewall['logout']['path'],
            ));
            $listeners[] = new Reference($listenerId);

            // add logout success handler
            if (isset($firewall['logout']['success_handler'])) {
                $logoutSuccessHandlerId = $firewall['logout']['success_handler'];
            } else {
                $logoutSuccessHandlerId = 'security.logout.success_handler.'.$id;
                $logoutSuccessHandler = $container->setDefinition($logoutSuccessHandlerId, new ChildDefinition('security.logout.success_handler'));
                $logoutSuccessHandler->replaceArgument(1, $firewall['logout']['target']);
            }
            $listener->replaceArgument(2, new Reference($logoutSuccessHandlerId));

            // add CSRF provider
            if (isset($firewall['logout']['csrf_token_generator'])) {
                $listener->addArgument(new Reference($firewall['logout']['csrf_token_generator']));
            }

            // add session logout handler
            if (true === $firewall['logout']['invalidate_session'] && false === $firewall['stateless']) {
                $listener->addMethodCall('addHandler', array(new Reference('security.logout.handler.session')));
            }

            // add cookie logout handler
            if (count($firewall['logout']['delete_cookies']) > 0) {
                $cookieHandlerId = 'security.logout.handler.cookie_clearing.'.$id;
                $cookieHandler = $container->setDefinition($cookieHandlerId, new ChildDefinition('security.logout.handler.cookie_clearing'));
                $cookieHandler->addArgument($firewall['logout']['delete_cookies']);

                $listener->addMethodCall('addHandler', array(new Reference($cookieHandlerId)));
            }

            // add custom handlers
            foreach ($firewall['logout']['handlers'] as $handlerId) {
                $listener->addMethodCall('addHandler', array(new Reference($handlerId)));
            }

            // register with LogoutUrlGenerator
            $container
                ->getDefinition('security.logout_url_generator')
                ->addMethodCall('registerListener', array(
                    $id,
                    $firewall['logout']['path'],
                    $firewall['logout']['csrf_token_id'],
                    $firewall['logout']['csrf_parameter'],
                    isset($firewall['logout']['csrf_token_generator']) ? new Reference($firewall['logout']['csrf_token_generator']) : null,
                    false === $firewall['stateless'] && isset($firewall['context']) ? $firewall['context'] : null,
                ))
            ;
        }

        // Determine default entry point
        $configuredEntryPoint = isset($firewall['entry_point']) ? $firewall['entry_point'] : null;

        // Authentication listeners
        list($authListeners, $defaultEntryPoint) = $this->createAuthenticationListeners($container, $id, $firewall, $authenticationProviders, $defaultProvider, $configuredEntryPoint);

        $config->replaceArgument(7, $configuredEntryPoint ?: $defaultEntryPoint);

        $listeners = array_merge($listeners, $authListeners);

        // Switch user listener
        if (isset($firewall['switch_user'])) {
            $listenerKeys[] = 'switch_user';
            $listeners[] = new Reference($this->createSwitchUserListener($container, $id, $firewall['switch_user'], $defaultProvider));
        }

        // Access listener
        $listeners[] = new Reference('security.access_listener');

        // Exception listener
        $exceptionListener = new Reference($this->createExceptionListener($container, $firewall, $id, $configuredEntryPoint ?: $defaultEntryPoint, $firewall['stateless']));

        $config->replaceArgument(8, isset($firewall['access_denied_handler']) ? $firewall['access_denied_handler'] : null);
        $config->replaceArgument(9, isset($firewall['access_denied_url']) ? $firewall['access_denied_url'] : null);

        $container->setAlias('security.user_checker.'.$id, new Alias($firewall['user_checker'], false));

        foreach ($this->factories as $position) {
            foreach ($position as $factory) {
                $key = str_replace('-', '_', $factory->getKey());
                if (array_key_exists($key, $firewall)) {
                    $listenerKeys[] = $key;
                }
            }
        }

        if (isset($firewall['anonymous'])) {
            $listenerKeys[] = 'anonymous';
        }

        $config->replaceArgument(10, $listenerKeys);

        return array($matcher, $listeners, $exceptionListener);
    }

    private function createContextListener($container, $contextKey)
    {
        if (isset($this->contextListeners[$contextKey])) {
            return $this->contextListeners[$contextKey];
        }

        $listenerId = 'security.context_listener.'.count($this->contextListeners);
        $listener = $container->setDefinition($listenerId, new ChildDefinition('security.context_listener'));
        $listener->replaceArgument(2, $contextKey);

        return $this->contextListeners[$contextKey] = $listenerId;
    }

    private function createAuthenticationListeners($container, $id, $firewall, &$authenticationProviders, $defaultProvider, $defaultEntryPoint)
    {
        $listeners = array();
        $hasListeners = false;

        foreach ($this->listenerPositions as $position) {
            foreach ($this->factories[$position] as $factory) {
                $key = str_replace('-', '_', $factory->getKey());

                if (isset($firewall[$key])) {
                    $userProvider = isset($firewall[$key]['provider']) ? $this->getUserProviderId($firewall[$key]['provider']) : $defaultProvider;

                    list($provider, $listenerId, $defaultEntryPoint) = $factory->create($container, $id, $firewall[$key], $userProvider, $defaultEntryPoint);

                    $listeners[] = new Reference($listenerId);
                    $authenticationProviders[] = $provider;
                    $hasListeners = true;
                }
            }
        }

        // Anonymous
        if (isset($firewall['anonymous'])) {
            $listenerId = 'security.authentication.listener.anonymous.'.$id;
            $container
                ->setDefinition($listenerId, new ChildDefinition('security.authentication.listener.anonymous'))
                ->replaceArgument(1, $firewall['anonymous']['secret'])
            ;

            $listeners[] = new Reference($listenerId);

            $providerId = 'security.authentication.provider.anonymous.'.$id;
            $container
                ->setDefinition($providerId, new ChildDefinition('security.authentication.provider.anonymous'))
                ->replaceArgument(0, $firewall['anonymous']['secret'])
            ;

            $authenticationProviders[] = $providerId;
            $hasListeners = true;
        }

        if (false === $hasListeners) {
            throw new InvalidConfigurationException(sprintf('No authentication listener registered for firewall "%s".', $id));
        }

        return array($listeners, $defaultEntryPoint);
    }

    private function createEncoders($encoders, ContainerBuilder $container)
    {
        $encoderMap = array();
        foreach ($encoders as $class => $encoder) {
            $encoderMap[$class] = $this->createEncoder($encoder, $container);
        }

        $container
            ->getDefinition('security.encoder_factory.generic')
            ->setArguments(array($encoderMap))
        ;
    }

    private function createEncoder($config, ContainerBuilder $container)
    {
        // a custom encoder service
        if (isset($config['id'])) {
            return new Reference($config['id']);
        }

        // plaintext encoder
        if ('plaintext' === $config['algorithm']) {
            $arguments = array($config['ignore_case']);

            return array(
                'class' => 'Symfony\Component\Security\Core\Encoder\PlaintextPasswordEncoder',
                'arguments' => $arguments,
            );
        }

        // pbkdf2 encoder
        if ('pbkdf2' === $config['algorithm']) {
            return array(
                'class' => 'Symfony\Component\Security\Core\Encoder\Pbkdf2PasswordEncoder',
                'arguments' => array(
                    $config['hash_algorithm'],
                    $config['encode_as_base64'],
                    $config['iterations'],
                    $config['key_length'],
                ),
            );
        }

        // bcrypt encoder
        if ('bcrypt' === $config['algorithm']) {
            return array(
                'class' => 'Symfony\Component\Security\Core\Encoder\BCryptPasswordEncoder',
                'arguments' => array($config['cost']),
            );
        }

        // run-time configured encoder
        return $config;
    }

    // Parses user providers and returns an array of their ids
    private function createUserProviders($config, ContainerBuilder $container)
    {
        $providerIds = array();
        foreach ($config['providers'] as $name => $provider) {
            $id = $this->createUserDaoProvider($name, $provider, $container);
            $providerIds[] = $id;
        }

        return $providerIds;
    }

    // Parses a <provider> tag and returns the id for the related user provider service
    private function createUserDaoProvider($name, $provider, ContainerBuilder $container)
    {
        $name = $this->getUserProviderId($name);

        // Doctrine Entity and In-memory DAO provider are managed by factories
        foreach ($this->userProviderFactories as $factory) {
            $key = str_replace('-', '_', $factory->getKey());

            if (!empty($provider[$key])) {
                $factory->create($container, $name, $provider[$key]);

                return $name;
            }
        }

        // Existing DAO service provider
        if (isset($provider['id'])) {
            $container->setAlias($name, new Alias($provider['id'], false));

            return $provider['id'];
        }

        // Chain provider
        if (isset($provider['chain'])) {
            $providers = array();
            foreach ($provider['chain']['providers'] as $providerName) {
                $providers[] = new Reference($this->getUserProviderId($providerName));
            }

            $container
                ->setDefinition($name, new ChildDefinition('security.user.provider.chain'))
                ->addArgument($providers);

            return $name;
        }

        throw new InvalidConfigurationException(sprintf('Unable to create definition for "%s" user provider', $name));
    }

    private function getUserProviderId($name)
    {
        return 'security.user.provider.concrete.'.strtolower($name);
    }

    private function createExceptionListener($container, $config, $id, $defaultEntryPoint, $stateless)
    {
        $exceptionListenerId = 'security.exception_listener.'.$id;
        $listener = $container->setDefinition($exceptionListenerId, new ChildDefinition('security.exception_listener'));
        $listener->replaceArgument(3, $id);
        $listener->replaceArgument(4, null === $defaultEntryPoint ? null : new Reference($defaultEntryPoint));
        $listener->replaceArgument(8, $stateless);

        // access denied handler setup
        if (isset($config['access_denied_handler'])) {
            $listener->replaceArgument(6, new Reference($config['access_denied_handler']));
        } elseif (isset($config['access_denied_url'])) {
            $listener->replaceArgument(5, $config['access_denied_url']);
        }

        return $exceptionListenerId;
    }

    private function createSwitchUserListener($container, $id, $config, $defaultProvider)
    {
        $userProvider = isset($config['provider']) ? $this->getUserProviderId($config['provider']) : $defaultProvider;

        $switchUserListenerId = 'security.authentication.switchuser_listener.'.$id;
        $listener = $container->setDefinition($switchUserListenerId, new ChildDefinition('security.authentication.switchuser_listener'));
        $listener->replaceArgument(1, new Reference($userProvider));
        $listener->replaceArgument(2, new Reference('security.user_checker.'.$id));
        $listener->replaceArgument(3, $id);
        $listener->replaceArgument(6, $config['parameter']);
        $listener->replaceArgument(7, $config['role']);

        return $switchUserListenerId;
    }

    private function createExpression($container, $expression)
    {
        if (isset($this->expressions[$id = 'security.expression.'.sha1($expression)])) {
            return $this->expressions[$id];
        }

        $container
            ->register($id, 'Symfony\Component\ExpressionLanguage\SerializedParsedExpression')
            ->setPublic(false)
            ->addArgument($expression)
            ->addArgument(serialize($this->getExpressionLanguage()->parse($expression, array('token', 'user', 'object', 'roles', 'request', 'trust_resolver'))->getNodes()))
        ;

        return $this->expressions[$id] = new Reference($id);
    }

    private function createRequestMatcher($container, $path = null, $host = null, $methods = array(), $ip = null, array $attributes = array())
    {
        if ($methods) {
            $methods = array_map('strtoupper', (array) $methods);
        }

        $serialized = serialize(array($path, $host, $methods, $ip, $attributes));
        $id = 'security.request_matcher.'.md5($serialized).sha1($serialized);

        if (isset($this->requestMatchers[$id])) {
            return $this->requestMatchers[$id];
        }

        // only add arguments that are necessary
        $arguments = array($path, $host, $methods, $ip, $attributes);
        while (count($arguments) > 0 && !end($arguments)) {
            array_pop($arguments);
        }

        $container
            ->register($id, 'Symfony\Component\HttpFoundation\RequestMatcher')
            ->setPublic(false)
            ->setArguments($arguments)
        ;

        return $this->requestMatchers[$id] = new Reference($id);
    }

    public function addSecurityListenerFactory(SecurityFactoryInterface $factory)
    {
        $this->factories[$factory->getPosition()][] = $factory;
    }

    public function addUserProviderFactory(UserProviderFactoryInterface $factory)
    {
        $this->userProviderFactories[] = $factory;
    }

    /**
     * Returns the base path for the XSD files.
     *
     * @return string The XSD base path
     */
    public function getXsdValidationBasePath()
    {
        return __DIR__.'/../Resources/config/schema';
    }

    public function getNamespace()
    {
        return 'http://symfony.com/schema/dic/security';
    }

    public function getConfiguration(array $config, ContainerBuilder $container)
    {
        // first assemble the factories
        return new MainConfiguration($this->factories, $this->userProviderFactories);
    }

    private function getExpressionLanguage()
    {
        if (null === $this->expressionLanguage) {
            if (!class_exists('Symfony\Component\ExpressionLanguage\ExpressionLanguage')) {
                throw new \RuntimeException('Unable to use expressions as the Symfony ExpressionLanguage component is not installed.');
            }
            $this->expressionLanguage = new ExpressionLanguage();
        }

        return $this->expressionLanguage;
    }
}<|MERGE_RESOLUTION|>--- conflicted
+++ resolved
@@ -112,25 +112,6 @@
 
         $container->registerForAutoconfiguration(VoterInterface::class)
             ->addTag('security.voter');
-<<<<<<< HEAD
-=======
-
-        if (\PHP_VERSION_ID < 70000) {
-            // add some required classes for compilation
-            $this->addClassesToCompile(array(
-                'Symfony\Component\Security\Http\Firewall',
-                'Symfony\Component\Security\Core\User\UserProviderInterface',
-                'Symfony\Component\Security\Core\Authentication\AuthenticationProviderManager',
-                'Symfony\Component\Security\Core\Authentication\Token\Storage\TokenStorage',
-                'Symfony\Component\Security\Core\Authorization\AccessDecisionManager',
-                'Symfony\Component\Security\Core\Authorization\AuthorizationChecker',
-                'Symfony\Component\Security\Core\Authorization\Voter\VoterInterface',
-                'Symfony\Bundle\SecurityBundle\Security\FirewallConfig',
-                'Symfony\Bundle\SecurityBundle\Security\FirewallContext',
-                'Symfony\Component\HttpFoundation\RequestMatcher',
-            ));
-        }
->>>>>>> f886cb73
     }
 
     private function aclLoad($config, ContainerBuilder $container)
@@ -207,15 +188,6 @@
             return;
         }
 
-<<<<<<< HEAD
-=======
-        if (\PHP_VERSION_ID < 70000) {
-            $this->addClassesToCompile(array(
-                'Symfony\\Component\\Security\\Http\\AccessMap',
-            ));
-        }
-
->>>>>>> f886cb73
         foreach ($config['access_control'] as $access) {
             $matcher = $this->createRequestMatcher(
                 $container,
