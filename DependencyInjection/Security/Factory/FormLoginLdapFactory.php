<?php

/*
 * This file is part of the Symfony package.
 *
 * (c) Fabien Potencier <fabien@symfony.com>
 *
 * For the full copyright and license information, please view the LICENSE
 * file that was distributed with this source code.
 */

namespace Symfony\Bundle\SecurityBundle\DependencyInjection\Security\Factory;

use Symfony\Component\Config\Definition\Builder\NodeDefinition;
use Symfony\Component\DependencyInjection\ChildDefinition;
use Symfony\Component\DependencyInjection\ContainerBuilder;
use Symfony\Component\DependencyInjection\Reference;
use Symfony\Component\Security\Core\Exception\LogicException;

/**
 * FormLoginLdapFactory creates services for form login ldap authentication.
 *
 * @author Grégoire Pineau <lyrixx@lyrixx.info>
 * @author Charles Sarrazin <charles@sarraz.in>
 *
 * @internal
 */
class FormLoginLdapFactory extends FormLoginFactory
{
    use LdapFactoryTrait;

    protected function createAuthProvider(ContainerBuilder $container, string $id, array $config, string $userProviderId): string
    {
        $provider = 'security.authentication.provider.ldap_bind.'.$id;
        $definition = $container
            ->setDefinition($provider, new ChildDefinition('security.authentication.provider.ldap_bind'))
            ->replaceArgument(0, new Reference($userProviderId))
            ->replaceArgument(1, new Reference('security.user_checker.'.$id))
            ->replaceArgument(2, $id)
            ->replaceArgument(3, new Reference($config['service']))
            ->replaceArgument(4, $config['dn_string'])
            ->replaceArgument(6, $config['search_dn'])
            ->replaceArgument(7, $config['search_password'])
        ;

        if (!empty($config['query_string'])) {
            if ('' === $config['search_dn'] || '' === $config['search_password']) {
                throw new LogicException('Using the "query_string" config without using a "search_dn" and a "search_password" is not supported.');
            }
            $definition->addMethodCall('setQueryString', [$config['query_string']]);
        }

        return $provider;
    }

    public function addConfiguration(NodeDefinition $node)
    {
        parent::addConfiguration($node);

        $node
            ->children()
                ->scalarNode('service')->defaultValue('ldap')->end()
                ->scalarNode('dn_string')->defaultValue('{username}')->end()
                ->scalarNode('query_string')->end()
                ->scalarNode('search_dn')->defaultValue('')->end()
                ->scalarNode('search_password')->defaultValue('')->end()
            ->end()
        ;
    }
<<<<<<< HEAD

    public function getKey(): string
    {
        return 'form-login-ldap';
    }
=======
>>>>>>> 6fb3c511
}<|MERGE_RESOLUTION|>--- conflicted
+++ resolved
@@ -67,12 +67,4 @@
             ->end()
         ;
     }
-<<<<<<< HEAD
-
-    public function getKey(): string
-    {
-        return 'form-login-ldap';
-    }
-=======
->>>>>>> 6fb3c511
 }