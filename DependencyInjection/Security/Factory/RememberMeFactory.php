<?php

/*
 * This file is part of the Symfony package.
 *
 * (c) Fabien Potencier <fabien@symfony.com>
 *
 * For the full copyright and license information, please view the LICENSE
 * file that was distributed with this source code.
 */

namespace Symfony\Bundle\SecurityBundle\DependencyInjection\Security\Factory;

use Symfony\Bridge\Doctrine\Security\RememberMe\DoctrineTokenProvider;
use Symfony\Bundle\SecurityBundle\RememberMe\DecoratedRememberMeHandler;
use Symfony\Component\Config\Definition\Builder\NodeDefinition;
use Symfony\Component\Config\Definition\Exception\InvalidConfigurationException;
use Symfony\Component\Config\FileLocator;
use Symfony\Component\DependencyInjection\Argument\IteratorArgument;
use Symfony\Component\DependencyInjection\ChildDefinition;
use Symfony\Component\DependencyInjection\ContainerBuilder;
use Symfony\Component\DependencyInjection\ContainerInterface;
use Symfony\Component\DependencyInjection\Definition;
use Symfony\Component\DependencyInjection\Extension\PrependExtensionInterface;
use Symfony\Component\DependencyInjection\Loader\PhpFileLoader;
use Symfony\Component\DependencyInjection\Reference;
use Symfony\Component\HttpFoundation\Cookie;
use Symfony\Component\Security\Core\Authentication\RememberMe\CacheTokenVerifier;
use Symfony\Component\Security\Http\EventListener\RememberMeLogoutListener;

/**
 * @internal
 */
class RememberMeFactory implements SecurityFactoryInterface, AuthenticatorFactoryInterface, PrependExtensionInterface
{
    public const PRIORITY = -50;

    protected $options = [
        'name' => 'REMEMBERME',
        'lifetime' => 31536000,
        'path' => '/',
        'domain' => null,
        'secure' => false,
        'httponly' => true,
        'samesite' => null,
        'always_remember_me' => false,
        'remember_me_parameter' => '_remember_me',
    ];

    public function create(ContainerBuilder $container, string $id, array $config, ?string $userProvider, ?string $defaultEntryPoint): array
    {
        // authentication provider
        $authProviderId = 'security.authentication.provider.rememberme.'.$id;
        $container
            ->setDefinition($authProviderId, new ChildDefinition('security.authentication.provider.rememberme'))
            ->replaceArgument(0, new Reference('security.user_checker.'.$id))
            ->addArgument($config['secret'])
            ->addArgument($id)
        ;

        // remember me services
        $templateId = $this->generateRememberMeServicesTemplateId($config, $id);
        $rememberMeServicesId = $templateId.'.'.$id;

        // attach to remember-me aware listeners
        $userProviders = [];
        foreach ($container->findTaggedServiceIds('security.remember_me_aware') as $serviceId => $attributes) {
            foreach ($attributes as $attribute) {
                if (!isset($attribute['id']) || $attribute['id'] !== $id) {
                    continue;
                }

                if (!isset($attribute['provider'])) {
                    throw new \RuntimeException('Each "security.remember_me_aware" tag must have a provider attribute.');
                }

                // context listeners don't need a provider
                if ('none' !== $attribute['provider']) {
                    $userProviders[] = new Reference($attribute['provider']);
                }

                $container
                    ->getDefinition($serviceId)
                    ->addMethodCall('setRememberMeServices', [new Reference($rememberMeServicesId)])
                ;
            }
        }

        $this->createRememberMeServices($container, $id, $templateId, $userProviders, $config);

        // remember-me listener
        $listenerId = 'security.authentication.listener.rememberme.'.$id;
        $listener = $container->setDefinition($listenerId, new ChildDefinition('security.authentication.listener.rememberme'));
        $listener->replaceArgument(1, new Reference($rememberMeServicesId));
        $listener->replaceArgument(5, $config['catch_exceptions']);

        // remember-me logout listener
        $container->setDefinition('security.logout.listener.remember_me.'.$id, new Definition(RememberMeLogoutListener::class))
            ->addArgument(new Reference($rememberMeServicesId))
            ->addTag('kernel.event_subscriber', ['dispatcher' => 'security.event_dispatcher.'.$id]);

        return [$authProviderId, $listenerId, $defaultEntryPoint];
    }

    public function createAuthenticator(ContainerBuilder $container, string $firewallName, array $config, string $userProviderId): string
    {
        if (!$container->hasDefinition('security.authenticator.remember_me')) {
            $loader = new PhpFileLoader($container, new FileLocator(\dirname(__DIR__).'/../../Resources/config'));
            $loader->load('security_authenticator_remember_me.php');
        }

        if ('auto' === $config['secure']) {
            $config['secure'] = null;
        }

        // create remember me handler (which manage the remember-me cookies)
        $rememberMeHandlerId = 'security.authenticator.remember_me_handler.'.$firewallName;
        if (isset($config['service']) && isset($config['token_provider'])) {
            throw new InvalidConfigurationException(sprintf('You cannot use both "service" and "token_provider" in "security.firewalls.%s.remember_me".', $firewallName));
        }

        if (isset($config['service'])) {
            $container->register($rememberMeHandlerId, DecoratedRememberMeHandler::class)
                ->addArgument(new Reference($config['service']))
                ->addTag('security.remember_me_handler', ['firewall' => $firewallName]);
        } elseif (isset($config['token_provider'])) {
            $tokenProviderId = $this->createTokenProvider($container, $firewallName, $config['token_provider']);
            $tokenVerifier = $this->createTokenVerifier($container, $firewallName, $config['token_verifier'] ?? null);
            $container->setDefinition($rememberMeHandlerId, new ChildDefinition('security.authenticator.persistent_remember_me_handler'))
                ->replaceArgument(0, new Reference($tokenProviderId))
                ->replaceArgument(2, new Reference($userProviderId))
                ->replaceArgument(4, $config)
                ->replaceArgument(6, $tokenVerifier)
                ->addTag('security.remember_me_handler', ['firewall' => $firewallName]);
        } else {
            $signatureHasherId = 'security.authenticator.remember_me_signature_hasher.'.$firewallName;
            $container->setDefinition($signatureHasherId, new ChildDefinition('security.authenticator.remember_me_signature_hasher'))
                ->replaceArgument(1, $config['signature_properties'])
            ;

            $container->setDefinition($rememberMeHandlerId, new ChildDefinition('security.authenticator.signature_remember_me_handler'))
                ->replaceArgument(0, new Reference($signatureHasherId))
                ->replaceArgument(1, new Reference($userProviderId))
                ->replaceArgument(3, $config)
                ->addTag('security.remember_me_handler', ['firewall' => $firewallName]);
        }

        // create check remember me conditions listener (which checks if a remember-me cookie is supported and requested)
        $rememberMeConditionsListenerId = 'security.listener.check_remember_me_conditions.'.$firewallName;
        $container->setDefinition($rememberMeConditionsListenerId, new ChildDefinition('security.listener.check_remember_me_conditions'))
            ->replaceArgument(0, array_intersect_key($config, ['always_remember_me' => true, 'remember_me_parameter' => true]))
            ->addTag('kernel.event_subscriber', ['dispatcher' => 'security.event_dispatcher.'.$firewallName])
        ;

        // create remember me listener (which executes the remember me services for other authenticators and logout)
        $rememberMeListenerId = 'security.listener.remember_me.'.$firewallName;
        $container->setDefinition($rememberMeListenerId, new ChildDefinition('security.listener.remember_me'))
            ->replaceArgument(0, new Reference($rememberMeHandlerId))
            ->addTag('kernel.event_subscriber', ['dispatcher' => 'security.event_dispatcher.'.$firewallName])
        ;

        // create remember me authenticator (which re-authenticates the user based on the remember-me cookie)
        $authenticatorId = 'security.authenticator.remember_me.'.$firewallName;
        $container
            ->setDefinition($authenticatorId, new ChildDefinition('security.authenticator.remember_me'))
            ->replaceArgument(0, new Reference($rememberMeHandlerId))
            ->replaceArgument(3, $config['name'] ?? $this->options['name'])
        ;

        foreach ($container->findTaggedServiceIds('security.remember_me_aware') as $serviceId => $attributes) {
            // register ContextListener
            if ('security.context_listener' === substr($serviceId, 0, 25)) {
                continue;
            }

            throw new \LogicException(sprintf('Symfony Authenticator Security dropped support for the "security.remember_me_aware" tag, service "%s" will no longer work as expected.', $serviceId));
        }

        return $authenticatorId;
    }

    public function getPosition(): string
    {
        return 'remember_me';
    }

<<<<<<< HEAD
    public function getKey(): string
=======
    /**
     * {@inheritDoc}
     */
    public function getPriority(): int
    {
        return self::PRIORITY;
    }

    public function getKey()
>>>>>>> 17c2d67a
    {
        return 'remember-me';
    }

    public function addConfiguration(NodeDefinition $node)
    {
        $builder = $node
            ->fixXmlConfig('user_provider')
            ->children()
        ;

        $builder
            ->scalarNode('secret')->isRequired()->cannotBeEmpty()->end()
            ->scalarNode('service')->end()
            ->arrayNode('user_providers')
                ->beforeNormalization()
                    ->ifString()->then(function ($v) { return [$v]; })
                ->end()
                ->prototype('scalar')->end()
            ->end()
            ->booleanNode('catch_exceptions')->defaultTrue()->end()
            ->arrayNode('signature_properties')
                ->prototype('scalar')->end()
                ->requiresAtLeastOneElement()
                ->info('An array of properties on your User that are used to sign the remember-me cookie. If any of these change, all existing cookies will become invalid.')
                ->example(['email', 'password'])
            ->end()
            ->arrayNode('token_provider')
                ->beforeNormalization()
                    ->ifString()->then(function ($v) { return ['service' => $v]; })
                ->end()
                ->children()
                    ->scalarNode('service')->info('The service ID of a custom rememberme token provider.')->end()
                    ->arrayNode('doctrine')
                        ->canBeEnabled()
                        ->children()
                            ->scalarNode('connection')->defaultNull()->end()
                        ->end()
                    ->end()
                ->end()
            ->end()
            ->scalarNode('token_verifier')
                ->info('The service ID of a custom rememberme token verifier.')
            ->end();

        foreach ($this->options as $name => $value) {
            if ('secure' === $name) {
                $builder->enumNode($name)->values([true, false, 'auto'])->defaultValue('auto' === $value ? null : $value);
            } elseif ('samesite' === $name) {
                $builder->enumNode($name)->values([null, Cookie::SAMESITE_LAX, Cookie::SAMESITE_STRICT, Cookie::SAMESITE_NONE])->defaultValue($value);
            } elseif (\is_bool($value)) {
                $builder->booleanNode($name)->defaultValue($value);
            } elseif (\is_int($value)) {
                $builder->integerNode($name)->defaultValue($value);
            } else {
                $builder->scalarNode($name)->defaultValue($value);
            }
        }
    }

    private function generateRememberMeServicesTemplateId(array $config, string $id): string
    {
        if (isset($config['service'])) {
            return $config['service'];
        }

        if (isset($config['token_provider'])) {
            return 'security.authentication.rememberme.services.persistent';
        }

        return 'security.authentication.rememberme.services.simplehash';
    }

    private function createRememberMeServices(ContainerBuilder $container, string $id, string $templateId, array $userProviders, array $config): void
    {
        $rememberMeServicesId = $templateId.'.'.$id;

        $rememberMeServices = $container->setDefinition($rememberMeServicesId, new ChildDefinition($templateId));
        $rememberMeServices->replaceArgument(1, $config['secret']);
        $rememberMeServices->replaceArgument(2, $id);

        if (isset($config['token_provider'])) {
            $tokenProviderId = $this->createTokenProvider($container, $id, $config['token_provider']);
            $rememberMeServices->addMethodCall('setTokenProvider', [new Reference($tokenProviderId)]);
        }

        // remember-me options
        $mergedOptions = array_intersect_key($config, $this->options);
        if ('auto' === $mergedOptions['secure']) {
            $mergedOptions['secure'] = null;
        }

        $rememberMeServices->replaceArgument(3, $mergedOptions);

        if ($config['user_providers']) {
            $userProviders = [];
            foreach ($config['user_providers'] as $providerName) {
                $userProviders[] = new Reference('security.user.provider.concrete.'.$providerName);
            }
        }

        if (0 === \count($userProviders)) {
            throw new \RuntimeException('You must configure at least one remember-me aware listener (such as form-login) for each firewall that has remember-me enabled.');
        }

        $rememberMeServices->replaceArgument(0, new IteratorArgument(array_unique($userProviders)));
    }

    private function createTokenProvider(ContainerBuilder $container, string $firewallName, array $config): string
    {
        $tokenProviderId = $config['service'] ?? false;
        if ($config['doctrine']['enabled'] ?? false) {
            if (!class_exists(DoctrineTokenProvider::class)) {
                throw new InvalidConfigurationException('Cannot use the "doctrine" token provider for "remember_me" because the Doctrine Bridge is not installed. Try running "composer require symfony/doctrine-bridge".');
            }

            if (null === $config['doctrine']['connection']) {
                $connectionId = 'database_connection';
            } else {
                $connectionId = 'doctrine.dbal.'.$config['doctrine']['connection'].'_connection';
            }

            $tokenProviderId = 'security.remember_me.doctrine_token_provider.'.$firewallName;
            $container->register($tokenProviderId, DoctrineTokenProvider::class)
                ->addArgument(new Reference($connectionId));
        }

        if (!$tokenProviderId) {
            throw new InvalidConfigurationException(sprintf('No token provider was set for firewall "%s". Either configure a service ID or set "remember_me.token_provider.doctrine" to true.', $firewallName));
        }

        return $tokenProviderId;
    }

    private function createTokenVerifier(ContainerBuilder $container, string $firewallName, ?string $serviceId): Reference
    {
        if ($serviceId) {
            return new Reference($serviceId);
        }

        $tokenVerifierId = 'security.remember_me.token_verifier.'.$firewallName;

        $container->register($tokenVerifierId, CacheTokenVerifier::class)
            ->addArgument(new Reference('cache.security_token_verifier', ContainerInterface::NULL_ON_INVALID_REFERENCE))
            ->addArgument(60)
            ->addArgument('rememberme-'.$firewallName.'-stale-');

        return new Reference($tokenVerifierId, ContainerInterface::NULL_ON_INVALID_REFERENCE);
    }

    /**
     * {@inheritdoc}
     */
    public function prepend(ContainerBuilder $container)
    {
        $rememberMeSecureDefault = false;
        $rememberMeSameSiteDefault = null;

        if (!isset($container->getExtensions()['framework'])) {
            return;
        }

        foreach ($container->getExtensionConfig('framework') as $config) {
            if (isset($config['session']) && \is_array($config['session'])) {
                $rememberMeSecureDefault = $config['session']['cookie_secure'] ?? $rememberMeSecureDefault;
                $rememberMeSameSiteDefault = \array_key_exists('cookie_samesite', $config['session']) ? $config['session']['cookie_samesite'] : $rememberMeSameSiteDefault;
            }
        }

        $this->options['secure'] = $rememberMeSecureDefault;
        $this->options['samesite'] = $rememberMeSameSiteDefault;
    }
}<|MERGE_RESOLUTION|>--- conflicted
+++ resolved
@@ -184,19 +184,12 @@
         return 'remember_me';
     }
 
-<<<<<<< HEAD
+    public function getPriority(): int
+    {
+        return self::PRIORITY;
+    }
+
     public function getKey(): string
-=======
-    /**
-     * {@inheritDoc}
-     */
-    public function getPriority(): int
-    {
-        return self::PRIORITY;
-    }
-
-    public function getKey()
->>>>>>> 17c2d67a
     {
         return 'remember-me';
     }
