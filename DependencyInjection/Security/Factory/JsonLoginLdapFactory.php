--- conflicted
+++ resolved
@@ -26,16 +26,7 @@
 {
     use LdapFactoryTrait;
 
-<<<<<<< HEAD
-    public function getKey(): string
-    {
-        return 'json-login-ldap';
-    }
-
     protected function createAuthProvider(ContainerBuilder $container, string $id, array $config, string $userProviderId): string
-=======
-    protected function createAuthProvider(ContainerBuilder $container, string $id, array $config, string $userProviderId)
->>>>>>> 6fb3c511
     {
         $provider = 'security.authentication.provider.ldap_bind.'.$id;
         $definition = $container
