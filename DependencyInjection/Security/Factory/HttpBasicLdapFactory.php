--- conflicted
+++ resolved
@@ -84,12 +84,4 @@
             ->end()
         ;
     }
-<<<<<<< HEAD
-
-    public function getKey(): string
-    {
-        return 'http-basic-ldap';
-    }
-=======
->>>>>>> 6fb3c511
 }