--- conflicted
+++ resolved
@@ -112,11 +112,7 @@
      *
      * @return Response|null The authenticator success response if any
      */
-<<<<<<< HEAD
-    public function login(UserInterface $user, string $authenticatorName = null, string $firewallName = null, array $badges = []): ?Response
-=======
-    public function login(UserInterface $user, ?string $authenticatorName = null, ?string $firewallName = null): ?Response
->>>>>>> 60eeacf3
+    public function login(UserInterface $user, ?string $authenticatorName = null, ?string $firewallName = null, array $badges = []): ?Response
     {
         $request = $this->container->get('request_stack')->getCurrentRequest();
         if (null === $request) {
