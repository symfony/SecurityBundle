--- conflicted
+++ resolved
@@ -44,11 +44,7 @@
         if (!$this->locator->has($firewallName)) {
             $message = 'No '.$serviceIdentifier.' found for this firewall.';
             if (\defined(static::class.'::FIREWALL_OPTION')) {
-<<<<<<< HEAD
-                $message .= \sprintf('Did you forget to add a "'.static::FIREWALL_OPTION.'" key under your "%s" firewall?', $firewallName);
-=======
-                $message .= sprintf(' Did you forget to add a "'.static::FIREWALL_OPTION.'" key under your "%s" firewall?', $firewallName);
->>>>>>> c979a35a
+                $message .= \sprintf(' Did you forget to add a "'.static::FIREWALL_OPTION.'" key under your "%s" firewall?', $firewallName);
             }
 
             throw new \LogicException($message);
