--- conflicted
+++ resolved
@@ -47,16 +47,10 @@
         $extension = $container->getExtension('security');
         $extension->addSecurityListenerFactory(new FormLoginFactory());
         $extension->addSecurityListenerFactory(new FormLoginLdapFactory());
-<<<<<<< HEAD
         $extension->addSecurityListenerFactory(new JsonLoginFactory());
         $extension->addSecurityListenerFactory(new HttpBasicFactory());
         $extension->addSecurityListenerFactory(new HttpBasicLdapFactory());
         $extension->addSecurityListenerFactory(new HttpDigestFactory(false));
-=======
-        $extension->addSecurityListenerFactory(new HttpBasicFactory());
-        $extension->addSecurityListenerFactory(new HttpBasicLdapFactory());
-        $extension->addSecurityListenerFactory(new HttpDigestFactory());
->>>>>>> f042584a
         $extension->addSecurityListenerFactory(new RememberMeFactory());
         $extension->addSecurityListenerFactory(new X509Factory());
         $extension->addSecurityListenerFactory(new RemoteUserFactory());
