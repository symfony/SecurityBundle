<?xml version="1.0" encoding="UTF-8"?>

<container xmlns="http://symfony.com/schema/dic/services"
    xmlns:xsi="http://www.w3.org/2001/XMLSchema-instance"
    xsi:schemaLocation="http://symfony.com/schema/dic/services http://symfony.com/schema/dic/services/services-1.0.xsd">

    <parameters>
        <parameter key="security.acl.dbal.provider.class">Symfony\Component\Security\Acl\Dbal\MutableAclProvider</parameter>

        <parameter key="security.acl.permission_granting_strategy.class">Symfony\Component\Security\Acl\Domain\PermissionGrantingStrategy</parameter>

        <parameter key="security.acl.voter.class">Symfony\Component\Security\Acl\Voter\AclVoter</parameter>
        <parameter key="security.acl.permission.map.class">Symfony\Component\Security\Acl\Permission\BasicPermissionMap</parameter>

        <parameter key="security.acl.object_identity_retrieval_strategy.class">Symfony\Component\Security\Acl\Domain\ObjectIdentityRetrievalStrategy</parameter>
        <parameter key="security.acl.security_identity_retrieval_strategy.class">Symfony\Component\Security\Acl\Domain\SecurityIdentityRetrievalStrategy</parameter>

        <parameter key="security.acl.cache.doctrine.class">Symfony\Component\Security\Acl\Domain\DoctrineAclCache</parameter>

        <parameter key="security.acl.collection_cache.class">Symfony\Component\Security\Acl\Domain\AclCollectionCache</parameter>
    </parameters>

    <services>
        <service id="security.acl.dbal.connection" alias="database_connection" />

        <service id="security.acl.object_identity_retrieval_strategy" class="%security.acl.object_identity_retrieval_strategy.class%" public="false"></service>

        <service id="security.acl.security_identity_retrieval_strategy" class="%security.acl.security_identity_retrieval_strategy.class%" public="false">
            <argument type="service" id="security.role_hierarchy" />
            <argument type="service" id="security.authentication.trust_resolver" />
        </service>

        <service id="security.acl.dbal.provider" class="%security.acl.dbal.provider.class%" public="false">
            <argument type="service" id="security.acl.dbal.connection" />
            <argument type="service" id="security.acl.permission_granting_strategy" />
            <argument /> <!-- Table collection -->
            <argument type="service" id="security.acl.cache" on-invalid="null" />
        </service>

        <service id="security.acl.provider" alias="security.acl.dbal.provider" />

        <service id="security.acl.permission_granting_strategy" class="%security.acl.permission_granting_strategy.class%" public="false">
            <call method="setAuditLogger">
                <argument type="service" id="security.acl.audit_logger" on-invalid="ignore" />
            </call>
        </service>

        <service id="security.acl.cache.doctrine" class="%security.acl.cache.doctrine.class%" public="false">
            <argument type="service" id="security.acl.cache.doctrine_cache_impl" />
<<<<<<< HEAD
            <argument type="service" id="security.acl.permission_granting_strategy" />        
=======
            <argument type="service" id="security.acl.permission_granting_strategy" />
            <argument>%security.acl.cache.doctrine.prefix%</argument>
>>>>>>> 64237f58
        </service>

        <service id="security.acl.cache.doctrine.cache_impl" alias="doctrine.orm.default_result_cache" public="false" />

        <service id="security.acl.permission.map" class="%security.acl.permission.map.class%" public="false"></service>

        <service id="security.acl.voter.basic_permissions" class="%security.acl.voter.class%" public="false">
            <tag name="monolog.logger" channel="security" />
            <argument type="service" id="security.acl.provider" />
            <argument type="service" id="security.acl.object_identity_retrieval_strategy" />
            <argument type="service" id="security.acl.security_identity_retrieval_strategy" />
            <argument type="service" id="security.acl.permission.map" />
            <argument type="service" id="logger" on-invalid="null" />
            <tag name="security.voter" priority="255" />
        </service>
    </services>
</container><|MERGE_RESOLUTION|>--- conflicted
+++ resolved
@@ -47,12 +47,7 @@
 
         <service id="security.acl.cache.doctrine" class="%security.acl.cache.doctrine.class%" public="false">
             <argument type="service" id="security.acl.cache.doctrine_cache_impl" />
-<<<<<<< HEAD
-            <argument type="service" id="security.acl.permission_granting_strategy" />        
-=======
             <argument type="service" id="security.acl.permission_granting_strategy" />
-            <argument>%security.acl.cache.doctrine.prefix%</argument>
->>>>>>> 64237f58
         </service>
 
         <service id="security.acl.cache.doctrine.cache_impl" alias="doctrine.orm.default_result_cache" public="false" />
