<?xml version="1.0" ?>

<container xmlns="http://symfony.com/schema/dic/services"
    xmlns:xsi="http://www.w3.org/2001/XMLSchema-instance"
    xsi:schemaLocation="http://symfony.com/schema/dic/services http://symfony.com/schema/dic/services/services-1.0.xsd">

    <services>
        <service id="security.authentication.listener.anonymous" class="Symfony\Component\Security\Http\Firewall\AnonymousAuthenticationListener" public="false">
            <tag name="monolog.logger" channel="security" />
            <argument type="service" id="security.token_storage" />
            <argument /> <!-- Key -->
            <argument type="service" id="logger" on-invalid="null" />
            <argument type="service" id="security.authentication.manager" />
        </service>

        <service id="security.authentication.provider.anonymous" class="Symfony\Component\Security\Core\Authentication\Provider\AnonymousAuthenticationProvider" public="false">
            <argument /> <!-- Key -->
        </service>

        <service id="security.authentication.retry_entry_point" class="Symfony\Component\Security\Http\EntryPoint\RetryAuthenticationEntryPoint" public="false">
            <argument>%request_listener.http_port%</argument>
            <argument>%request_listener.https_port%</argument>
        </service>

        <service id="security.authentication.basic_entry_point" class="Symfony\Component\Security\Http\EntryPoint\BasicAuthenticationEntryPoint" public="false" />

        <service id="security.authentication.digest_entry_point" class="Symfony\Component\Security\Http\EntryPoint\DigestAuthenticationEntryPoint" public="false" />

        <service id="security.channel_listener" class="Symfony\Component\Security\Http\Firewall\ChannelListener" public="false">
            <tag name="monolog.logger" channel="security" />
            <argument type="service" id="security.access_map" />
            <argument type="service" id="security.authentication.retry_entry_point" />
            <argument type="service" id="logger" on-invalid="null" />
        </service>

        <service id="security.access_map" class="Symfony\Component\Security\Http\AccessMap" public="false" />

        <service id="security.context_listener" class="Symfony\Component\Security\Http\Firewall\ContextListener" public="false">
            <tag name="monolog.logger" channel="security" />
            <argument type="service" id="security.token_storage" />
            <argument type="collection" />
            <argument /> <!-- Provider Key -->
            <argument type="service" id="logger" on-invalid="null" />
            <argument type="service" id="event_dispatcher" on-invalid="null"/>
        </service>

        <service id="security.logout_listener" class="Symfony\Component\Security\Http\Firewall\LogoutListener" public="false" abstract="true">
            <argument type="service" id="security.token_storage" />
            <argument type="service" id="security.http_utils" />
            <argument type="service" id="security.logout.success_handler" />
            <argument /> <!-- Options -->
        </service>

        <service id="security.logout.handler.session" class="Symfony\Component\Security\Http\Logout\SessionLogoutHandler" public="false" />

        <service id="security.logout.handler.cookie_clearing" class="Symfony\Component\Security\Http\Logout\CookieClearingLogoutHandler" public="false" abstract="true" />

        <service id="security.logout.success_handler" class="Symfony\Component\Security\Http\Logout\DefaultLogoutSuccessHandler" public="false" abstract="true">
            <argument type="service" id="security.http_utils" />
            <argument>/</argument>
        </service>

        <service id="security.authentication.form_entry_point" class="Symfony\Component\Security\Http\EntryPoint\FormAuthenticationEntryPoint" public="false" abstract="true">
            <argument type="service" id="http_kernel" />
        </service>

        <service id="security.authentication.listener.abstract" abstract="true" public="false">
            <tag name="monolog.logger" channel="security" />
            <argument type="service" id="security.token_storage" />
            <argument type="service" id="security.authentication.manager" />
            <argument type="service" id="security.authentication.session_strategy" />
            <argument type="service" id="security.http_utils" />
            <argument />
            <argument type="service" id="security.authentication.success_handler" />
            <argument type="service" id="security.authentication.failure_handler" />
            <argument type="collection" />
            <argument type="service" id="logger" on-invalid="null" />
            <argument type="service" id="event_dispatcher" on-invalid="null" />
        </service>

        <service id="security.authentication.custom_success_handler" class="Symfony\Component\Security\Http\Authentication\CustomAuthenticationSuccessHandler" abstract="true" public="false">
            <argument /> <!-- The custom success handler service id -->
            <argument type="collection" /> <!-- Options -->
            <argument /> <!-- Provider-shared Key -->
        </service>

        <service id="security.authentication.success_handler" class="Symfony\Component\Security\Http\Authentication\DefaultAuthenticationSuccessHandler" abstract="true" public="false">
            <argument type="service" id="security.http_utils" />
            <argument type="collection" /> <!-- Options -->
        </service>

        <service id="security.authentication.custom_failure_handler" class="Symfony\Component\Security\Http\Authentication\CustomAuthenticationFailureHandler" abstract="true" public="false">
            <argument /> <!-- The custom failure handler service id -->
            <argument type="collection" /> <!-- Options -->
        </service>

        <service id="security.authentication.failure_handler" class="Symfony\Component\Security\Http\Authentication\DefaultAuthenticationFailureHandler" abstract="true" public="false">
            <tag name="monolog.logger" channel="security" />
            <argument type="service" id="http_kernel" />
            <argument type="service" id="security.http_utils" />
            <argument type="collection" /> <!-- Options -->
            <argument type="service" id="logger" on-invalid="null" />
        </service>

        <service id="security.authentication.listener.form"
                 class="Symfony\Component\Security\Http\Firewall\UsernamePasswordFormAuthenticationListener"
                 parent="security.authentication.listener.abstract"
                 abstract="true" />

        <service id="security.authentication.listener.simple_form"
                 class="Symfony\Component\Security\Http\Firewall\SimpleFormAuthenticationListener"
                 parent="security.authentication.listener.abstract"
                 abstract="true">
        </service>

        <service id="security.authentication.simple_success_failure_handler" class="Symfony\Component\Security\Http\Authentication\SimpleAuthenticationHandler" public="false" abstract="true">
            <tag name="monolog.logger" channel="security" />
            <argument /> <!-- Authenticator -->
            <argument type="service" id="security.authentication.success_handler" />
            <argument type="service" id="security.authentication.failure_handler" />
            <argument type="service" id="logger" on-invalid="null" />
        </service>

        <service id="security.authentication.listener.simple_preauth" class="Symfony\Component\Security\Http\Firewall\SimplePreAuthenticationListener" public="false" abstract="true">
            <tag name="monolog.logger" channel="security" />
            <argument type="service" id="security.token_storage" />
            <argument type="service" id="security.authentication.manager" />
            <argument /> <!-- Provider-shared Key -->
            <argument /> <!-- Authenticator -->
            <argument type="service" id="logger" on-invalid="null" />
            <argument type="service" id="event_dispatcher" on-invalid="null"/>
        </service>

        <service id="security.authentication.listener.x509" class="Symfony\Component\Security\Http\Firewall\X509AuthenticationListener" public="false" abstract="true">
            <tag name="monolog.logger" channel="security" />
            <argument type="service" id="security.token_storage" />
            <argument type="service" id="security.authentication.manager" />
            <argument /> <!-- Provider-shared Key -->
            <argument /> <!-- x509 user -->
            <argument /> <!-- x509 credentials -->
            <argument type="service" id="logger" on-invalid="null" />
            <argument type="service" id="event_dispatcher" on-invalid="null"/>
        </service>

        <service id="security.authentication.listener.remote_user" class="Symfony\Component\Security\Http\Firewall\RemoteUserAuthenticationListener" public="false" abstract="true">
            <tag name="monolog.logger" channel="security" />
            <argument type="service" id="security.token_storage" />
            <argument type="service" id="security.authentication.manager" />
            <argument /> <!-- Provider-shared Key -->
            <argument /> <!-- REMOTE_USER server env var -->
            <argument type="service" id="logger" on-invalid="null" />
            <argument type="service" id="event_dispatcher" on-invalid="null"/>
        </service>

        <service id="security.authentication.listener.basic" class="Symfony\Component\Security\Http\Firewall\BasicAuthenticationListener" public="false" abstract="true">
            <tag name="monolog.logger" channel="security" />
            <argument type="service" id="security.token_storage" />
            <argument type="service" id="security.authentication.manager" />
            <argument /> <!-- Provider-shared Key -->
            <argument /> <!-- Entry Point -->
            <argument type="service" id="logger" on-invalid="null" />
        </service>

        <service id="security.authentication.listener.digest" class="Symfony\Component\Security\Http\Firewall\DigestAuthenticationListener" public="false" abstract="true">
            <tag name="monolog.logger" channel="security" />
            <argument type="service" id="security.token_storage" />
            <argument /> <!-- User Provider -->
            <argument /> <!-- Provider-shared Key -->
            <argument /> <!-- Entry Point -->
            <argument type="service" id="logger" on-invalid="null" />
        </service>

        <service id="security.authentication.provider.dao" class="Symfony\Component\Security\Core\Authentication\Provider\DaoAuthenticationProvider" abstract="true" public="false">
            <argument /> <!-- User Provider -->
            <argument type="service" id="security.user_checker" />
            <argument /> <!-- Provider-shared Key -->
            <argument type="service" id="security.encoder_factory" />
            <argument>%security.authentication.hide_user_not_found%</argument>
        </service>

<<<<<<< HEAD
        <service id="security.authentication.provider.simple" class="Symfony\Component\Security\Core\Authentication\Provider\SimpleAuthenticationProvider" abstract="true" public="false">
=======
        <service id="security.authentication.provider.ldap_bind" class="Symfony\Component\Security\Core\Authentication\Provider\LdapBindAuthenticationProvider" public="false" abstract="true">
            <argument /> <!-- User Provider -->
            <argument type="service" id="security.user_checker" />
            <argument /> <!-- Provider-shared Key -->
            <argument /> <!-- LDAP -->
            <argument /> <!-- Base DN -->
            <argument>%security.authentication.hide_user_not_found%</argument>
        </service>

        <service id="security.authentication.provider.simple" class="%security.authentication.provider.simple.class%" abstract="true" public="false">
>>>>>>> 6ae1e805
            <argument /> <!-- Simple Authenticator -->
            <argument /> <!-- User Provider -->
            <argument /> <!-- Provider-shared Key -->
        </service>

        <service id="security.authentication.provider.pre_authenticated" class="Symfony\Component\Security\Core\Authentication\Provider\PreAuthenticatedAuthenticationProvider" abstract="true" public="false">
            <argument /> <!-- User Provider -->
            <argument type="service" id="security.user_checker" />
        </service>

        <service id="security.exception_listener" class="Symfony\Component\Security\Http\Firewall\ExceptionListener" public="false" abstract="true">
            <tag name="monolog.logger" channel="security" />
            <argument type="service" id="security.token_storage" />
            <argument type="service" id="security.authentication.trust_resolver" />
            <argument type="service" id="security.http_utils" />
            <argument />
            <argument type="service" id="security.authentication.entry_point" on-invalid="null" />
            <argument>%security.access.denied_url%</argument>
            <argument type="service" id="security.access.denied_handler" on-invalid="null" />
            <argument type="service" id="logger" on-invalid="null" />
            <argument>false</argument> <!-- Stateless -->
        </service>

        <service id="security.authentication.switchuser_listener" class="Symfony\Component\Security\Http\Firewall\SwitchUserListener" public="false" abstract="true">
            <tag name="monolog.logger" channel="security" />
            <argument type="service" id="security.token_storage" />
            <argument /> <!-- User Provider -->
            <argument type="service" id="security.user_checker" />
            <argument /> <!--  Provider Key -->
            <argument type="service" id="security.access.decision_manager" />
            <argument type="service" id="logger" on-invalid="null" />
            <argument>_switch_user</argument>
            <argument>ROLE_ALLOWED_TO_SWITCH</argument>
            <argument type="service" id="event_dispatcher" on-invalid="null"/>
        </service>

        <service id="security.access_listener" class="Symfony\Component\Security\Http\Firewall\AccessListener" public="false">
            <tag name="monolog.logger" channel="security" />
            <argument type="service" id="security.token_storage" />
            <argument type="service" id="security.access.decision_manager" />
            <argument type="service" id="security.access_map" />
            <argument type="service" id="security.authentication.manager" />
        </service>
    </services>
</container><|MERGE_RESOLUTION|>--- conflicted
+++ resolved
@@ -178,9 +178,6 @@
             <argument>%security.authentication.hide_user_not_found%</argument>
         </service>
 
-<<<<<<< HEAD
-        <service id="security.authentication.provider.simple" class="Symfony\Component\Security\Core\Authentication\Provider\SimpleAuthenticationProvider" abstract="true" public="false">
-=======
         <service id="security.authentication.provider.ldap_bind" class="Symfony\Component\Security\Core\Authentication\Provider\LdapBindAuthenticationProvider" public="false" abstract="true">
             <argument /> <!-- User Provider -->
             <argument type="service" id="security.user_checker" />
@@ -190,8 +187,7 @@
             <argument>%security.authentication.hide_user_not_found%</argument>
         </service>
 
-        <service id="security.authentication.provider.simple" class="%security.authentication.provider.simple.class%" abstract="true" public="false">
->>>>>>> 6ae1e805
+        <service id="security.authentication.provider.simple" class="Symfony\Component\Security\Core\Authentication\Provider\SimpleAuthenticationProvider" abstract="true" public="false">
             <argument /> <!-- Simple Authenticator -->
             <argument /> <!-- User Provider -->
             <argument /> <!-- Provider-shared Key -->
